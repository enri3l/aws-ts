--- conflicted
+++ resolved
@@ -25,8 +25,6 @@
 - `ProfileManager` - Multi-profile configuration handling
 - `TokenManager` - Session and token lifecycle management
 
-<<<<<<< HEAD
-=======
 ### S3 Service
 
 Amazon S3 object storage operations with streaming support:
@@ -38,7 +36,6 @@
 - Automatic multipart upload for large files (>100MB)
 - Progress tracking and streaming for efficient memory usage
 
->>>>>>> 0751c3ec
 ### Data Processing Engine
 
 Unified data processing for CLI input/output:
