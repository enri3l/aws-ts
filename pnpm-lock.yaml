--- conflicted
+++ resolved
@@ -20,22 +20,12 @@
         specifier: 3.883.0
         version: 3.883.0
       "@aws-sdk/credential-providers":
-        specifier: 3.883.0
-        version: 3.883.0
-<<<<<<< HEAD
+        specifier: 3.893.0
+        version: 3.893.0
       "@aws-sdk/lib-dynamodb":
         specifier: 3.883.0
         version: 3.883.0(@aws-sdk/client-dynamodb@3.893.0)
       "@aws-sdk/util-dynamodb":
-=======
-      '@aws-sdk/credential-providers':
-        specifier: 3.893.0
-        version: 3.893.0
-      '@aws-sdk/lib-dynamodb':
-        specifier: 3.883.0
-        version: 3.883.0(@aws-sdk/client-dynamodb@3.883.0)
-      '@aws-sdk/util-dynamodb':
->>>>>>> 2252ba1e
         specifier: 3.883.0
         version: 3.883.0(@aws-sdk/client-dynamodb@3.893.0)
       "@oclif/core":
@@ -173,7 +163,6 @@
         integrity: sha512-o/1Vurr42U/qskRSuhBH+VKxMvkkUVTLU6WZQr+L5lGZZLYWyhdzWjW0iGXY7EkwRTjBqvN2EsR81yCTGV/kmg==,
       }
     peerDependencies:
-<<<<<<< HEAD
       "@algolia/client-search": ">= 4.9.1 < 6"
       algoliasearch: ">= 4.9.1 < 6"
 
@@ -300,10 +289,10 @@
         integrity: sha512-4RkU9EsI6ZpBve5fseQlGNUWKMa1RLPQ1dnjnQoe07ldfIzcsGb5hC5W0Dm7u423KWzawlrpbjXBrXCEv9zazQ==,
       }
 
-  "@aws-sdk/client-cognito-identity@3.883.0":
-    resolution:
-      {
-        integrity: sha512-/uezRmLtkx7kZkC0o6B+hahCVBTij2ghCW+kXgbK0tz6Gl7WDYRIyszR9Vf0wDUqsj5S3hgBXKr6zR4V4ULTmw==,
+  "@aws-sdk/client-cognito-identity@3.893.0":
+    resolution:
+      {
+        integrity: sha512-oK9ntzYAHgRtQzLD6k+je9mSfNCVeDOQr9QODVPnSw/wri0hgY5joqUVUCVpLdPmtDoG38iQ3iaOYiRUVQadkg==,
       }
     engines: { node: ">=18.0.0" }
 
@@ -349,115 +338,73 @@
       }
     engines: { node: ">=18.0.0" }
 
-  "@aws-sdk/credential-provider-cognito-identity@3.883.0":
-    resolution:
-      {
-        integrity: sha512-r5KQ1UP1LxtZ5PfBQr08zgn1fIgpDlyDSk59h3kpj91+xcuaQtn3241D61iTv0ICFTaurO5SqM25f87aQuAsDw==,
+  "@aws-sdk/credential-provider-cognito-identity@3.893.0":
+    resolution:
+      {
+        integrity: sha512-HUYDc/6/3UYM3HmJKFpxzhjSpz1bZC5u4xkwgnCjNChn4SVwrWAseYLXYT6wZEjn6kRd/0uNlDi6nA+PuXhIWA==,
       }
     engines: { node: ">=18.0.0" }
 
-  "@aws-sdk/credential-provider-env@3.883.0":
-    resolution:
-      {
-        integrity: sha512-Z6tPBXPCodfhIF1rvQKoeRGMkwL6TK0xdl1UoMIA1x4AfBpPICAF77JkFBExk/pdiFYq1d04Qzddd/IiujSlLg==,
+  "@aws-sdk/credential-provider-env@3.893.0":
+    resolution:
+      {
+        integrity: sha512-h4sYNk1iDrSZQLqFfbuD1GWY6KoVCvourfqPl6JZCYj8Vmnox5y9+7taPxwlU2VVII0hiV8UUbO79P35oPBSyA==,
       }
     engines: { node: ">=18.0.0" }
 
-  "@aws-sdk/credential-provider-env@3.893.0":
-    resolution:
-      {
-        integrity: sha512-h4sYNk1iDrSZQLqFfbuD1GWY6KoVCvourfqPl6JZCYj8Vmnox5y9+7taPxwlU2VVII0hiV8UUbO79P35oPBSyA==,
+  "@aws-sdk/credential-provider-http@3.893.0":
+    resolution:
+      {
+        integrity: sha512-xYoC7DRr++zWZ9jG7/hvd6YjCbGDQzsAu2fBHHf91RVmSETXUgdEaP9rOdfCM02iIK/MYlwiWEIVBcBxWY/GQw==,
       }
     engines: { node: ">=18.0.0" }
 
-  "@aws-sdk/credential-provider-http@3.883.0":
-    resolution:
-      {
-        integrity: sha512-P589ug1lMOOEYLTaQJjSP+Gee34za8Kk2LfteNQfO9SpByHFgGj++Sg8VyIe30eZL8Q+i4qTt24WDCz1c+dgYg==,
+  "@aws-sdk/credential-provider-ini@3.893.0":
+    resolution:
+      {
+        integrity: sha512-ZQWOl4jdLhJHHrHsOfNRjgpP98A5kw4YzkMOUoK+TgSQVLi7wjb957V0htvwpi6KmGr3f2F8J06D6u2OtIc62w==,
       }
     engines: { node: ">=18.0.0" }
 
-  "@aws-sdk/credential-provider-http@3.893.0":
-    resolution:
-      {
-        integrity: sha512-xYoC7DRr++zWZ9jG7/hvd6YjCbGDQzsAu2fBHHf91RVmSETXUgdEaP9rOdfCM02iIK/MYlwiWEIVBcBxWY/GQw==,
+  "@aws-sdk/credential-provider-node@3.893.0":
+    resolution:
+      {
+        integrity: sha512-NjvDUXciC2+EaQnbL/u/ZuCXj9PZQ/9ciPhI62LGCoJ3ft91lI1Z58Dgut0OFPpV6i16GhpFxzmbuf40wTgDbA==,
       }
     engines: { node: ">=18.0.0" }
 
-  "@aws-sdk/credential-provider-ini@3.883.0":
-    resolution:
-      {
-        integrity: sha512-n6z9HTzuDEdugXvPiE/95VJXbF4/gBffdV/SRHDJKtDHaRuvp/gggbfmfVSTFouGVnlKPb2pQWQsW3Nr/Y3Lrw==,
+  "@aws-sdk/credential-provider-process@3.893.0":
+    resolution:
+      {
+        integrity: sha512-5XitkZdiQhjWJV71qWqrH7hMXwuK/TvIRwiwKs7Pj0sapGSk3YgD3Ykdlolz7sQOleoKWYYqgoq73fIPpTTmFA==,
       }
     engines: { node: ">=18.0.0" }
 
-  "@aws-sdk/credential-provider-ini@3.893.0":
-    resolution:
-      {
-        integrity: sha512-ZQWOl4jdLhJHHrHsOfNRjgpP98A5kw4YzkMOUoK+TgSQVLi7wjb957V0htvwpi6KmGr3f2F8J06D6u2OtIc62w==,
+  "@aws-sdk/credential-provider-sso@3.883.0":
+    resolution:
+      {
+        integrity: sha512-37ve9Tult08HLXrJFHJM/sGB/vO7wzI6v1RUUfeTiShqx8ZQ5fTzCTNY/duO96jCtCexmFNSycpQzh7lDIf0aA==,
       }
     engines: { node: ">=18.0.0" }
 
-  "@aws-sdk/credential-provider-node@3.883.0":
-    resolution:
-      {
-        integrity: sha512-QIUhsatsrwfB9ZsKpmi0EySSfexVP61wgN7hr493DOileh2QsKW4XATEfsWNmx0dj9323Vg1Mix7bXtRfl9cGg==,
+  "@aws-sdk/credential-provider-sso@3.893.0":
+    resolution:
+      {
+        integrity: sha512-ms8v13G1r0aHZh5PLcJu6AnQZPs23sRm3Ph0A7+GdqbPvWewP8M7jgZTKyTXi+oYXswdYECU1zPVur8zamhtLg==,
       }
     engines: { node: ">=18.0.0" }
 
-  "@aws-sdk/credential-provider-node@3.893.0":
-    resolution:
-      {
-        integrity: sha512-NjvDUXciC2+EaQnbL/u/ZuCXj9PZQ/9ciPhI62LGCoJ3ft91lI1Z58Dgut0OFPpV6i16GhpFxzmbuf40wTgDbA==,
+  "@aws-sdk/credential-provider-web-identity@3.893.0":
+    resolution:
+      {
+        integrity: sha512-wWD8r2ot4jf/CoogdPTl13HbwNLW4UheGUCu6gW7n9GoHh1JImYyooPHK8K7kD42hihydIA7OW7iFAf7//JYTw==,
       }
     engines: { node: ">=18.0.0" }
 
-  "@aws-sdk/credential-provider-process@3.883.0":
-    resolution:
-      {
-        integrity: sha512-m1shbHY/Vppy4EdddG9r8x64TO/9FsCjokp5HbKcZvVoTOTgUJrdT8q2TAQJ89+zYIJDqsKbqfrmfwJ1zOdnGQ==,
-      }
-    engines: { node: ">=18.0.0" }
-
-  "@aws-sdk/credential-provider-process@3.893.0":
-    resolution:
-      {
-        integrity: sha512-5XitkZdiQhjWJV71qWqrH7hMXwuK/TvIRwiwKs7Pj0sapGSk3YgD3Ykdlolz7sQOleoKWYYqgoq73fIPpTTmFA==,
-      }
-    engines: { node: ">=18.0.0" }
-
-  "@aws-sdk/credential-provider-sso@3.883.0":
-    resolution:
-      {
-        integrity: sha512-37ve9Tult08HLXrJFHJM/sGB/vO7wzI6v1RUUfeTiShqx8ZQ5fTzCTNY/duO96jCtCexmFNSycpQzh7lDIf0aA==,
-      }
-    engines: { node: ">=18.0.0" }
-
-  "@aws-sdk/credential-provider-sso@3.893.0":
-    resolution:
-      {
-        integrity: sha512-ms8v13G1r0aHZh5PLcJu6AnQZPs23sRm3Ph0A7+GdqbPvWewP8M7jgZTKyTXi+oYXswdYECU1zPVur8zamhtLg==,
-      }
-    engines: { node: ">=18.0.0" }
-
-  "@aws-sdk/credential-provider-web-identity@3.883.0":
-    resolution:
-      {
-        integrity: sha512-SL82K9Jb0vpuTadqTO4Fpdu7SKtebZ3Yo4LZvk/U0UauVMlJj5ZTos0mFx1QSMB9/4TpqifYrSZcdnxgYg8Eqw==,
-      }
-    engines: { node: ">=18.0.0" }
-
-  "@aws-sdk/credential-provider-web-identity@3.893.0":
-    resolution:
-      {
-        integrity: sha512-wWD8r2ot4jf/CoogdPTl13HbwNLW4UheGUCu6gW7n9GoHh1JImYyooPHK8K7kD42hihydIA7OW7iFAf7//JYTw==,
-      }
-    engines: { node: ">=18.0.0" }
-
-  "@aws-sdk/credential-providers@3.883.0":
-    resolution:
-      {
-        integrity: sha512-gIoGVbOTAaWm9muDo5QI42EAYW03RyNbtGb+Yhiy72EX15aZhRsW9v9Gs1YxC2d7dTW5Zs3qXMcenoMzas5aQg==,
+  "@aws-sdk/credential-providers@3.893.0":
+    resolution:
+      {
+        integrity: sha512-nsnVpa6GNR8c/nP6kNTb9SMRtaKMGdqqL7HxiF2I6B09PwQ2u2Mm4PaJxsw1dm1Br2HIWA86ZYOvz4cB7lb8VA==,
       }
     engines: { node: ">=18.0.0" }
 
@@ -642,290 +589,6 @@
     resolution:
       {
         integrity: sha512-28cQZqC+wsKUHGpTBr+afoIdjS6IoEJkMqcZsmo2Ag8LzmTa6BUWQenFYB0/9BmDy4PZFPUn+uX+rJgWKB+jzA==,
-      }
-    engines: { node: ">=18.0.0" }
-=======
-      '@algolia/client-search': '>= 4.9.1 < 6'
-      algoliasearch: '>= 4.9.1 < 6'
-
-  '@algolia/client-abtesting@5.37.0':
-    resolution: {integrity: sha512-Dp2Zq+x9qQFnuiQhVe91EeaaPxWBhzwQ6QnznZQnH9C1/ei3dvtmAFfFeaTxM6FzfJXDLvVnaQagTYFTQz3R5g==}
-    engines: {node: '>= 14.0.0'}
-
-  '@algolia/client-analytics@5.37.0':
-    resolution: {integrity: sha512-wyXODDOluKogTuZxRII6mtqhAq4+qUR3zIUJEKTiHLe8HMZFxfUEI4NO2qSu04noXZHbv/sRVdQQqzKh12SZuQ==}
-    engines: {node: '>= 14.0.0'}
-
-  '@algolia/client-common@5.37.0':
-    resolution: {integrity: sha512-GylIFlPvLy9OMgFG8JkonIagv3zF+Dx3H401Uo2KpmfMVBBJiGfAb9oYfXtplpRMZnZPxF5FnkWaI/NpVJMC+g==}
-    engines: {node: '>= 14.0.0'}
-
-  '@algolia/client-insights@5.37.0':
-    resolution: {integrity: sha512-T63afO2O69XHKw2+F7mfRoIbmXWGzgpZxgOFAdP3fR4laid7pWBt20P4eJ+Zn23wXS5kC9P2K7Bo3+rVjqnYiw==}
-    engines: {node: '>= 14.0.0'}
-
-  '@algolia/client-personalization@5.37.0':
-    resolution: {integrity: sha512-1zOIXM98O9zD8bYDCJiUJRC/qNUydGHK/zRK+WbLXrW1SqLFRXECsKZa5KoG166+o5q5upk96qguOtE8FTXDWQ==}
-    engines: {node: '>= 14.0.0'}
-
-  '@algolia/client-query-suggestions@5.37.0':
-    resolution: {integrity: sha512-31Nr2xOLBCYVal+OMZn1rp1H4lPs1914Tfr3a34wU/nsWJ+TB3vWjfkUUuuYhWoWBEArwuRzt3YNLn0F/KRVkg==}
-    engines: {node: '>= 14.0.0'}
-
-  '@algolia/client-search@5.37.0':
-    resolution: {integrity: sha512-DAFVUvEg+u7jUs6BZiVz9zdaUebYULPiQ4LM2R4n8Nujzyj7BZzGr2DCd85ip4p/cx7nAZWKM8pLcGtkTRTdsg==}
-    engines: {node: '>= 14.0.0'}
-
-  '@algolia/ingestion@1.37.0':
-    resolution: {integrity: sha512-pkCepBRRdcdd7dTLbFddnu886NyyxmhgqiRcHHaDunvX03Ij4WzvouWrQq7B7iYBjkMQrLS8wQqSP0REfA4W8g==}
-    engines: {node: '>= 14.0.0'}
-
-  '@algolia/monitoring@1.37.0':
-    resolution: {integrity: sha512-fNw7pVdyZAAQQCJf1cc/ih4fwrRdQSgKwgor4gchsI/Q/ss9inmC6bl/69jvoRSzgZS9BX4elwHKdo0EfTli3w==}
-    engines: {node: '>= 14.0.0'}
-
-  '@algolia/recommend@5.37.0':
-    resolution: {integrity: sha512-U+FL5gzN2ldx3TYfQO5OAta2TBuIdabEdFwD5UVfWPsZE5nvOKkc/6BBqP54Z/adW/34c5ZrvvZhlhNTZujJXQ==}
-    engines: {node: '>= 14.0.0'}
-
-  '@algolia/requester-browser-xhr@5.37.0':
-    resolution: {integrity: sha512-Ao8GZo8WgWFABrU7iq+JAftXV0t+UcOtCDL4mzHHZ+rQeTTf1TZssr4d0vIuoqkVNnKt9iyZ7T4lQff4ydcTrw==}
-    engines: {node: '>= 14.0.0'}
-
-  '@algolia/requester-fetch@5.37.0':
-    resolution: {integrity: sha512-H7OJOXrFg5dLcGJ22uxx8eiFId0aB9b0UBhoOi4SMSuDBe6vjJJ/LeZyY25zPaSvkXNBN3vAM+ad6M0h6ha3AA==}
-    engines: {node: '>= 14.0.0'}
-
-  '@algolia/requester-node-http@5.37.0':
-    resolution: {integrity: sha512-npZ9aeag4SGTx677eqPL3rkSPlQrnzx/8wNrl1P7GpWq9w/eTmRbOq+wKrJ2r78idlY0MMgmY/mld2tq6dc44g==}
-    engines: {node: '>= 14.0.0'}
-
-  '@ampproject/remapping@2.3.0':
-    resolution: {integrity: sha512-30iZtAPgz+LTIYoeivqYo853f02jBYSd5uGnGpkFV0M3xOt9aN73erkgYAmZU43x4VfqcnLxW9Kpg3R5LC4YYw==}
-    engines: {node: '>=6.0.0'}
-
-  '@aws-crypto/sha256-browser@5.2.0':
-    resolution: {integrity: sha512-AXfN/lGotSQwu6HNcEsIASo7kWXZ5HYWvfOmSNKDsEqC4OashTp8alTmaz+F7TC2L083SFv5RdB+qU3Vs1kZqw==}
-
-  '@aws-crypto/sha256-js@5.2.0':
-    resolution: {integrity: sha512-FFQQyu7edu4ufvIZ+OadFpHHOt+eSTBaYaki44c+akjg7qZg9oOQeLlk77F6tSYqjDAFClrHJk9tMf0HdVyOvA==}
-    engines: {node: '>=16.0.0'}
-
-  '@aws-crypto/supports-web-crypto@5.2.0':
-    resolution: {integrity: sha512-iAvUotm021kM33eCdNfwIN//F77/IADDSs58i+MDaOqFrVjZo9bAal0NK7HurRuWLLpF1iLX7gbWrjHjeo+YFg==}
-
-  '@aws-crypto/util@5.2.0':
-    resolution: {integrity: sha512-4RkU9EsI6ZpBve5fseQlGNUWKMa1RLPQ1dnjnQoe07ldfIzcsGb5hC5W0Dm7u423KWzawlrpbjXBrXCEv9zazQ==}
-
-  '@aws-sdk/client-cognito-identity@3.893.0':
-    resolution: {integrity: sha512-oK9ntzYAHgRtQzLD6k+je9mSfNCVeDOQr9QODVPnSw/wri0hgY5joqUVUCVpLdPmtDoG38iQ3iaOYiRUVQadkg==}
-    engines: {node: '>=18.0.0'}
-
-  '@aws-sdk/client-dynamodb@3.883.0':
-    resolution: {integrity: sha512-7Mrlix4PW+zoXH3fGYPMRgkxpFmHlD5qgfsZgkZ2glddtTxZbuTgKGwPSPu22Ax55Jiz3HRZgV5wZ2T0bHgZgA==}
-    engines: {node: '>=18.0.0'}
-
-  '@aws-sdk/client-sso@3.883.0':
-    resolution: {integrity: sha512-Ybjw76yPceEBO7+VLjy5+/Gr0A1UNymSDHda5w8tfsS2iHZt/vuD6wrYpHdLoUx4H5la8ZhwcSfK/+kmE+QLPw==}
-    engines: {node: '>=18.0.0'}
-
-  '@aws-sdk/client-sso@3.893.0':
-    resolution: {integrity: sha512-0+qRGq7H8UNfxI0F02ObyOgOiYxkN4DSlFfwQUQMPfqENDNYOrL++2H9X3EInyc1lUM/+aK8TZqSbh473gdxcg==}
-    engines: {node: '>=18.0.0'}
-
-  '@aws-sdk/client-sts@3.883.0':
-    resolution: {integrity: sha512-S3j+lkUPmgGq8fOHMFXXQI/P51Pf7Q6eA6vbJW5hztkgw+OMNcAuOiUJ2p9sTWA1XaAIkcqOPfx80xgDP939lg==}
-    engines: {node: '>=18.0.0'}
-
-  '@aws-sdk/core@3.883.0':
-    resolution: {integrity: sha512-FmkqnqBLkXi4YsBPbF6vzPa0m4XKUuvgKDbamfw4DZX2CzfBZH6UU4IwmjNV3ZM38m0xraHarK8KIbGSadN3wg==}
-    engines: {node: '>=18.0.0'}
-
-  '@aws-sdk/core@3.893.0':
-    resolution: {integrity: sha512-E1NAWHOprBXIJ9CVb6oTsRD/tNOozrKBD/Sb4t7WZd3dpby6KpYfM6FaEGfRGcJBIcB4245hww8Rmg16qDMJWg==}
-    engines: {node: '>=18.0.0'}
-
-  '@aws-sdk/credential-provider-cognito-identity@3.893.0':
-    resolution: {integrity: sha512-HUYDc/6/3UYM3HmJKFpxzhjSpz1bZC5u4xkwgnCjNChn4SVwrWAseYLXYT6wZEjn6kRd/0uNlDi6nA+PuXhIWA==}
-    engines: {node: '>=18.0.0'}
-
-  '@aws-sdk/credential-provider-env@3.883.0':
-    resolution: {integrity: sha512-Z6tPBXPCodfhIF1rvQKoeRGMkwL6TK0xdl1UoMIA1x4AfBpPICAF77JkFBExk/pdiFYq1d04Qzddd/IiujSlLg==}
-    engines: {node: '>=18.0.0'}
-
-  '@aws-sdk/credential-provider-env@3.893.0':
-    resolution: {integrity: sha512-h4sYNk1iDrSZQLqFfbuD1GWY6KoVCvourfqPl6JZCYj8Vmnox5y9+7taPxwlU2VVII0hiV8UUbO79P35oPBSyA==}
-    engines: {node: '>=18.0.0'}
-
-  '@aws-sdk/credential-provider-http@3.883.0':
-    resolution: {integrity: sha512-P589ug1lMOOEYLTaQJjSP+Gee34za8Kk2LfteNQfO9SpByHFgGj++Sg8VyIe30eZL8Q+i4qTt24WDCz1c+dgYg==}
-    engines: {node: '>=18.0.0'}
-
-  '@aws-sdk/credential-provider-http@3.893.0':
-    resolution: {integrity: sha512-xYoC7DRr++zWZ9jG7/hvd6YjCbGDQzsAu2fBHHf91RVmSETXUgdEaP9rOdfCM02iIK/MYlwiWEIVBcBxWY/GQw==}
-    engines: {node: '>=18.0.0'}
-
-  '@aws-sdk/credential-provider-ini@3.883.0':
-    resolution: {integrity: sha512-n6z9HTzuDEdugXvPiE/95VJXbF4/gBffdV/SRHDJKtDHaRuvp/gggbfmfVSTFouGVnlKPb2pQWQsW3Nr/Y3Lrw==}
-    engines: {node: '>=18.0.0'}
-
-  '@aws-sdk/credential-provider-ini@3.893.0':
-    resolution: {integrity: sha512-ZQWOl4jdLhJHHrHsOfNRjgpP98A5kw4YzkMOUoK+TgSQVLi7wjb957V0htvwpi6KmGr3f2F8J06D6u2OtIc62w==}
-    engines: {node: '>=18.0.0'}
-
-  '@aws-sdk/credential-provider-node@3.883.0':
-    resolution: {integrity: sha512-QIUhsatsrwfB9ZsKpmi0EySSfexVP61wgN7hr493DOileh2QsKW4XATEfsWNmx0dj9323Vg1Mix7bXtRfl9cGg==}
-    engines: {node: '>=18.0.0'}
-
-  '@aws-sdk/credential-provider-node@3.893.0':
-    resolution: {integrity: sha512-NjvDUXciC2+EaQnbL/u/ZuCXj9PZQ/9ciPhI62LGCoJ3ft91lI1Z58Dgut0OFPpV6i16GhpFxzmbuf40wTgDbA==}
-    engines: {node: '>=18.0.0'}
-
-  '@aws-sdk/credential-provider-process@3.883.0':
-    resolution: {integrity: sha512-m1shbHY/Vppy4EdddG9r8x64TO/9FsCjokp5HbKcZvVoTOTgUJrdT8q2TAQJ89+zYIJDqsKbqfrmfwJ1zOdnGQ==}
-    engines: {node: '>=18.0.0'}
-
-  '@aws-sdk/credential-provider-process@3.893.0':
-    resolution: {integrity: sha512-5XitkZdiQhjWJV71qWqrH7hMXwuK/TvIRwiwKs7Pj0sapGSk3YgD3Ykdlolz7sQOleoKWYYqgoq73fIPpTTmFA==}
-    engines: {node: '>=18.0.0'}
-
-  '@aws-sdk/credential-provider-sso@3.883.0':
-    resolution: {integrity: sha512-37ve9Tult08HLXrJFHJM/sGB/vO7wzI6v1RUUfeTiShqx8ZQ5fTzCTNY/duO96jCtCexmFNSycpQzh7lDIf0aA==}
-    engines: {node: '>=18.0.0'}
-
-  '@aws-sdk/credential-provider-sso@3.893.0':
-    resolution: {integrity: sha512-ms8v13G1r0aHZh5PLcJu6AnQZPs23sRm3Ph0A7+GdqbPvWewP8M7jgZTKyTXi+oYXswdYECU1zPVur8zamhtLg==}
-    engines: {node: '>=18.0.0'}
-
-  '@aws-sdk/credential-provider-web-identity@3.883.0':
-    resolution: {integrity: sha512-SL82K9Jb0vpuTadqTO4Fpdu7SKtebZ3Yo4LZvk/U0UauVMlJj5ZTos0mFx1QSMB9/4TpqifYrSZcdnxgYg8Eqw==}
-    engines: {node: '>=18.0.0'}
-
-  '@aws-sdk/credential-provider-web-identity@3.893.0':
-    resolution: {integrity: sha512-wWD8r2ot4jf/CoogdPTl13HbwNLW4UheGUCu6gW7n9GoHh1JImYyooPHK8K7kD42hihydIA7OW7iFAf7//JYTw==}
-    engines: {node: '>=18.0.0'}
-
-  '@aws-sdk/credential-providers@3.893.0':
-    resolution: {integrity: sha512-nsnVpa6GNR8c/nP6kNTb9SMRtaKMGdqqL7HxiF2I6B09PwQ2u2Mm4PaJxsw1dm1Br2HIWA86ZYOvz4cB7lb8VA==}
-    engines: {node: '>=18.0.0'}
-
-  '@aws-sdk/endpoint-cache@3.873.0':
-    resolution: {integrity: sha512-EHd+5bSp/hZc78SMq9cUCIsX0B4ekZtFUVSSLEXyYv8x/nHFTnTqN9TsxV8bjlztR3aSUeoKSk5qxu/dVGgiQw==}
-    engines: {node: '>=18.0.0'}
-
-  '@aws-sdk/lib-dynamodb@3.883.0':
-    resolution: {integrity: sha512-eLlgfePMRXBDBkHrLYcH0W+DjRg1gVbX8jUQExZ2R+0lotv8Gma53ZQaVYgLwR+sX/QIm29pdvMNeBUNrm2ksg==}
-    engines: {node: '>=18.0.0'}
-    peerDependencies:
-      '@aws-sdk/client-dynamodb': ^3.883.0
-
-  '@aws-sdk/middleware-endpoint-discovery@3.873.0':
-    resolution: {integrity: sha512-qKQocn1MzaLS9dt5xt3MvQsZaQzRsmOFdazWXkMup1AtFrULSUklsbHjm5fg5xyFPN8ipNzPi+MCXcgPzfpKkg==}
-    engines: {node: '>=18.0.0'}
-
-  '@aws-sdk/middleware-host-header@3.873.0':
-    resolution: {integrity: sha512-KZ/W1uruWtMOs7D5j3KquOxzCnV79KQW9MjJFZM/M0l6KI8J6V3718MXxFHsTjUE4fpdV6SeCNLV1lwGygsjJA==}
-    engines: {node: '>=18.0.0'}
-
-  '@aws-sdk/middleware-host-header@3.893.0':
-    resolution: {integrity: sha512-qL5xYRt80ahDfj9nDYLhpCNkDinEXvjLe/Qen/Y/u12+djrR2MB4DRa6mzBCkLkdXDtf0WAoW2EZsNCfGrmOEQ==}
-    engines: {node: '>=18.0.0'}
-
-  '@aws-sdk/middleware-logger@3.876.0':
-    resolution: {integrity: sha512-cpWJhOuMSyz9oV25Z/CMHCBTgafDCbv7fHR80nlRrPdPZ8ETNsahwRgltXP1QJJ8r3X/c1kwpOR7tc+RabVzNA==}
-    engines: {node: '>=18.0.0'}
-
-  '@aws-sdk/middleware-logger@3.893.0':
-    resolution: {integrity: sha512-ZqzMecjju5zkBquSIfVfCORI/3Mge21nUY4nWaGQy+NUXehqCGG4W7AiVpiHGOcY2cGJa7xeEkYcr2E2U9U0AA==}
-    engines: {node: '>=18.0.0'}
-
-  '@aws-sdk/middleware-recursion-detection@3.873.0':
-    resolution: {integrity: sha512-OtgY8EXOzRdEWR//WfPkA/fXl0+WwE8hq0y9iw2caNyKPtca85dzrrZWnPqyBK/cpImosrpR1iKMYr41XshsCg==}
-    engines: {node: '>=18.0.0'}
-
-  '@aws-sdk/middleware-recursion-detection@3.893.0':
-    resolution: {integrity: sha512-H7Zotd9zUHQAr/wr3bcWHULYhEeoQrF54artgsoUGIf/9emv6LzY89QUccKIxYd6oHKNTrTyXm9F0ZZrzXNxlg==}
-    engines: {node: '>=18.0.0'}
-
-  '@aws-sdk/middleware-user-agent@3.883.0':
-    resolution: {integrity: sha512-q58uLYnGLg7hsnWpdj7Cd1Ulsq1/PUJOHvAfgcBuiDE/+Fwh0DZxZZyjrU+Cr+dbeowIdUaOO8BEDDJ0CUenJw==}
-    engines: {node: '>=18.0.0'}
-
-  '@aws-sdk/middleware-user-agent@3.893.0':
-    resolution: {integrity: sha512-n1vHj7bdC4ycIAKkny0rmgvgvGOIgYnGBAqfPAFPR26WuGWmCxH2cT9nQTNA+li8ofxX9F9FIFBTKkW92Pc8iQ==}
-    engines: {node: '>=18.0.0'}
-
-  '@aws-sdk/nested-clients@3.883.0':
-    resolution: {integrity: sha512-IhzDM+v0ga53GOOrZ9jmGNr7JU5OR6h6ZK9NgB7GXaa+gsDbqfUuXRwyKDYXldrTXf1sUR3vy1okWDXA7S2ejQ==}
-    engines: {node: '>=18.0.0'}
-
-  '@aws-sdk/nested-clients@3.893.0':
-    resolution: {integrity: sha512-HIUCyNtWkxvc0BmaJPUj/A0/29OapT/dzBNxr2sjgKNZgO81JuDFp+aXCmnf7vQoA2D1RzCsAIgEtfTExNFZqA==}
-    engines: {node: '>=18.0.0'}
-
-  '@aws-sdk/region-config-resolver@3.873.0':
-    resolution: {integrity: sha512-q9sPoef+BBG6PJnc4x60vK/bfVwvRWsPgcoQyIra057S/QGjq5VkjvNk6H8xedf6vnKlXNBwq9BaANBXnldUJg==}
-    engines: {node: '>=18.0.0'}
-
-  '@aws-sdk/region-config-resolver@3.893.0':
-    resolution: {integrity: sha512-/cJvh3Zsa+Of0Zbg7vl9wp/kZtdb40yk/2+XcroAMVPO9hPvmS9r/UOm6tO7FeX4TtkRFwWaQJiTZTgSdsPY+Q==}
-    engines: {node: '>=18.0.0'}
-
-  '@aws-sdk/token-providers@3.883.0':
-    resolution: {integrity: sha512-tcj/Z5paGn9esxhmmkEW7gt39uNoIRbXG1UwJrfKu4zcTr89h86PDiIE2nxUO3CMQf1KgncPpr5WouPGzkh/QQ==}
-    engines: {node: '>=18.0.0'}
-
-  '@aws-sdk/token-providers@3.893.0':
-    resolution: {integrity: sha512-nkzuE910TxW4pnIwJ+9xDMx5m+A8iXGM16Oa838YKsds07cgkRp7sPnpH9B8NbGK2szskAAkXfj7t1f59EKd1Q==}
-    engines: {node: '>=18.0.0'}
-
-  '@aws-sdk/types@3.862.0':
-    resolution: {integrity: sha512-Bei+RL0cDxxV+lW2UezLbCYYNeJm6Nzee0TpW0FfyTRBhH9C1XQh4+x+IClriXvgBnRquTMMYsmJfvx8iyLKrg==}
-    engines: {node: '>=18.0.0'}
-
-  '@aws-sdk/types@3.893.0':
-    resolution: {integrity: sha512-Aht1nn5SnA0N+Tjv0dzhAY7CQbxVtmq1bBR6xI0MhG7p2XYVh1wXuKTzrldEvQWwA3odOYunAfT9aBiKZx9qIg==}
-    engines: {node: '>=18.0.0'}
-
-  '@aws-sdk/util-dynamodb@3.883.0':
-    resolution: {integrity: sha512-vxesHv1nn9KxQ5jAAqBip6QECJJptyvqNMN/5MBbS9QlpflgUacRlgqKaP+e1Cu2WXA2ZGgbTeGLqs3Rl9nQrg==}
-    engines: {node: '>=18.0.0'}
-    peerDependencies:
-      '@aws-sdk/client-dynamodb': ^3.883.0
-
-  '@aws-sdk/util-endpoints@3.879.0':
-    resolution: {integrity: sha512-aVAJwGecYoEmbEFju3127TyJDF9qJsKDUUTRMDuS8tGn+QiWQFnfInmbt+el9GU1gEJupNTXV+E3e74y51fb7A==}
-    engines: {node: '>=18.0.0'}
-
-  '@aws-sdk/util-endpoints@3.893.0':
-    resolution: {integrity: sha512-xeMcL31jXHKyxRwB3oeNjs8YEpyvMnSYWr2OwLydgzgTr0G349AHlJHwYGCF9xiJ2C27kDxVvXV/Hpdp0p7TWw==}
-    engines: {node: '>=18.0.0'}
-
-  '@aws-sdk/util-locate-window@3.893.0':
-    resolution: {integrity: sha512-T89pFfgat6c8nMmpI8eKjBcDcgJq36+m9oiXbcUzeU55MP9ZuGgBomGjGnHaEyF36jenW9gmg3NfZDm0AO2XPg==}
-    engines: {node: '>=18.0.0'}
-
-  '@aws-sdk/util-user-agent-browser@3.873.0':
-    resolution: {integrity: sha512-AcRdbK6o19yehEcywI43blIBhOCSo6UgyWcuOJX5CFF8k39xm1ILCjQlRRjchLAxWrm0lU0Q7XV90RiMMFMZtA==}
-
-  '@aws-sdk/util-user-agent-browser@3.893.0':
-    resolution: {integrity: sha512-PE9NtbDBW6Kgl1bG6A5fF3EPo168tnkj8TgMcT0sg4xYBWsBpq0bpJZRh+Jm5Bkwiw9IgTCLjEU7mR6xWaMB9w==}
-
-  '@aws-sdk/util-user-agent-node@3.883.0':
-    resolution: {integrity: sha512-28cQZqC+wsKUHGpTBr+afoIdjS6IoEJkMqcZsmo2Ag8LzmTa6BUWQenFYB0/9BmDy4PZFPUn+uX+rJgWKB+jzA==}
-    engines: {node: '>=18.0.0'}
->>>>>>> 2252ba1e
-    peerDependencies:
-      aws-crt: ">=1.0.0"
-    peerDependenciesMeta:
-      aws-crt:
-        optional: true
-
-<<<<<<< HEAD
-  "@aws-sdk/util-user-agent-node@3.893.0":
-    resolution:
-      {
-        integrity: sha512-tTRkJo/fth9NPJ2AO/XLuJWVsOhbhejQRLyP0WXG3z0Waa5IWK5YBxBC1tWWATUCwsN748JQXU03C1aF9cRD9w==,
       }
     engines: { node: ">=18.0.0" }
     peerDependencies:
@@ -933,40 +596,18 @@
     peerDependenciesMeta:
       aws-crt:
         optional: true
-=======
-  '@aws-sdk/util-user-agent-node@3.893.0':
-    resolution: {integrity: sha512-tTRkJo/fth9NPJ2AO/XLuJWVsOhbhejQRLyP0WXG3z0Waa5IWK5YBxBC1tWWATUCwsN748JQXU03C1aF9cRD9w==}
-    engines: {node: '>=18.0.0'}
+
+  "@aws-sdk/util-user-agent-node@3.893.0":
+    resolution:
+      {
+        integrity: sha512-tTRkJo/fth9NPJ2AO/XLuJWVsOhbhejQRLyP0WXG3z0Waa5IWK5YBxBC1tWWATUCwsN748JQXU03C1aF9cRD9w==,
+      }
+    engines: { node: ">=18.0.0" }
     peerDependencies:
-      aws-crt: '>=1.0.0'
+      aws-crt: ">=1.0.0"
     peerDependenciesMeta:
       aws-crt:
         optional: true
-
-  '@aws-sdk/xml-builder@3.873.0':
-    resolution: {integrity: sha512-kLO7k7cGJ6KaHiExSJWojZurF7SnGMDHXRuQunFnEoD0n1yB6Lqy/S/zHiQ7oJnBhPr9q0TW9qFkrsZb1Uc54w==}
-    engines: {node: '>=18.0.0'}
-
-  '@aws-sdk/xml-builder@3.893.0':
-    resolution: {integrity: sha512-qKkJ2E0hU60iq0o2+hBSIWS8sf34xhqiRRGw5nbRhwEnE2MsWsWBpRoysmr32uq9dHMWUzII0c/fS29+wOSdMA==}
-    engines: {node: '>=18.0.0'}
-
-  '@aws/lambda-invoke-store@0.0.1':
-    resolution: {integrity: sha512-ORHRQ2tmvnBXc8t/X9Z8IcSbBA4xTLKuN873FopzklHMeqBst7YG0d+AX97inkvDX+NChYtSr+qGfcqGFaI8Zw==}
-    engines: {node: '>=18.0.0'}
-
-  '@babel/code-frame@7.27.1':
-    resolution: {integrity: sha512-cjQ7ZlQ0Mv3b47hABuTevyTuYN4i+loJKGeV9flcCgIK37cCXRh+L1bd3iBHlynerhQ7BhCkn2BPbQUL+rGqFg==}
-    engines: {node: '>=6.9.0'}
-
-  '@babel/helper-string-parser@7.27.1':
-    resolution: {integrity: sha512-qMlSxKbpRlAridDExk92nSobyDdpPijUq2DW6oDnUqd0iOGxmQjyqhMIihI9+zv4LPyZdRje2cavWPbCbWm3eA==}
-    engines: {node: '>=6.9.0'}
-
-  '@babel/helper-validator-identifier@7.27.1':
-    resolution: {integrity: sha512-D2hP9eA+Sqx1kBZgzxZh0y1trbuU+JoDkiEwqhQ36nodYqJwyEIhPSdMNd7lOm/4io72luTPWH20Yda0xOuUow==}
-    engines: {node: '>=6.9.0'}
->>>>>>> 2252ba1e
 
   "@aws-sdk/xml-builder@3.873.0":
     resolution:
@@ -6799,32 +6440,18 @@
 
   "@aws-crypto/sha256-browser@5.2.0":
     dependencies:
-<<<<<<< HEAD
       "@aws-crypto/sha256-js": 5.2.0
       "@aws-crypto/supports-web-crypto": 5.2.0
       "@aws-crypto/util": 5.2.0
       "@aws-sdk/types": 3.893.0
       "@aws-sdk/util-locate-window": 3.893.0
       "@smithy/util-utf8": 2.3.0
-=======
-      '@aws-crypto/sha256-js': 5.2.0
-      '@aws-crypto/supports-web-crypto': 5.2.0
-      '@aws-crypto/util': 5.2.0
-      '@aws-sdk/types': 3.893.0
-      '@aws-sdk/util-locate-window': 3.893.0
-      '@smithy/util-utf8': 2.3.0
->>>>>>> 2252ba1e
       tslib: 2.8.1
 
   "@aws-crypto/sha256-js@5.2.0":
     dependencies:
-<<<<<<< HEAD
       "@aws-crypto/util": 5.2.0
       "@aws-sdk/types": 3.893.0
-=======
-      '@aws-crypto/util': 5.2.0
-      '@aws-sdk/types': 3.893.0
->>>>>>> 2252ba1e
       tslib: 2.8.1
 
   "@aws-crypto/supports-web-crypto@5.2.0":
@@ -6833,26 +6460,25 @@
 
   "@aws-crypto/util@5.2.0":
     dependencies:
-<<<<<<< HEAD
       "@aws-sdk/types": 3.893.0
       "@smithy/util-utf8": 2.3.0
       tslib: 2.8.1
 
-  "@aws-sdk/client-cognito-identity@3.883.0":
+  "@aws-sdk/client-cognito-identity@3.893.0":
     dependencies:
       "@aws-crypto/sha256-browser": 5.2.0
       "@aws-crypto/sha256-js": 5.2.0
-      "@aws-sdk/core": 3.883.0
-      "@aws-sdk/credential-provider-node": 3.883.0
-      "@aws-sdk/middleware-host-header": 3.873.0
-      "@aws-sdk/middleware-logger": 3.876.0
-      "@aws-sdk/middleware-recursion-detection": 3.873.0
-      "@aws-sdk/middleware-user-agent": 3.883.0
-      "@aws-sdk/region-config-resolver": 3.873.0
-      "@aws-sdk/types": 3.862.0
-      "@aws-sdk/util-endpoints": 3.879.0
-      "@aws-sdk/util-user-agent-browser": 3.873.0
-      "@aws-sdk/util-user-agent-node": 3.883.0
+      "@aws-sdk/core": 3.893.0
+      "@aws-sdk/credential-provider-node": 3.893.0
+      "@aws-sdk/middleware-host-header": 3.893.0
+      "@aws-sdk/middleware-logger": 3.893.0
+      "@aws-sdk/middleware-recursion-detection": 3.893.0
+      "@aws-sdk/middleware-user-agent": 3.893.0
+      "@aws-sdk/region-config-resolver": 3.893.0
+      "@aws-sdk/types": 3.893.0
+      "@aws-sdk/util-endpoints": 3.893.0
+      "@aws-sdk/util-user-agent-browser": 3.893.0
+      "@aws-sdk/util-user-agent-node": 3.893.0
       "@smithy/config-resolver": 4.2.2
       "@smithy/core": 3.11.1
       "@smithy/fetch-http-handler": 5.2.1
@@ -6878,52 +6504,6 @@
       "@smithy/util-middleware": 4.1.1
       "@smithy/util-retry": 4.1.2
       "@smithy/util-utf8": 4.1.0
-=======
-      '@aws-sdk/types': 3.893.0
-      '@smithy/util-utf8': 2.3.0
-      tslib: 2.8.1
-
-  '@aws-sdk/client-cognito-identity@3.893.0':
-    dependencies:
-      '@aws-crypto/sha256-browser': 5.2.0
-      '@aws-crypto/sha256-js': 5.2.0
-      '@aws-sdk/core': 3.893.0
-      '@aws-sdk/credential-provider-node': 3.893.0
-      '@aws-sdk/middleware-host-header': 3.893.0
-      '@aws-sdk/middleware-logger': 3.893.0
-      '@aws-sdk/middleware-recursion-detection': 3.893.0
-      '@aws-sdk/middleware-user-agent': 3.893.0
-      '@aws-sdk/region-config-resolver': 3.893.0
-      '@aws-sdk/types': 3.893.0
-      '@aws-sdk/util-endpoints': 3.893.0
-      '@aws-sdk/util-user-agent-browser': 3.893.0
-      '@aws-sdk/util-user-agent-node': 3.893.0
-      '@smithy/config-resolver': 4.2.2
-      '@smithy/core': 3.11.1
-      '@smithy/fetch-http-handler': 5.2.1
-      '@smithy/hash-node': 4.1.1
-      '@smithy/invalid-dependency': 4.1.1
-      '@smithy/middleware-content-length': 4.1.1
-      '@smithy/middleware-endpoint': 4.2.3
-      '@smithy/middleware-retry': 4.2.4
-      '@smithy/middleware-serde': 4.1.1
-      '@smithy/middleware-stack': 4.1.1
-      '@smithy/node-config-provider': 4.2.2
-      '@smithy/node-http-handler': 4.2.1
-      '@smithy/protocol-http': 5.2.1
-      '@smithy/smithy-client': 4.6.3
-      '@smithy/types': 4.5.0
-      '@smithy/url-parser': 4.1.1
-      '@smithy/util-base64': 4.1.0
-      '@smithy/util-body-length-browser': 4.1.0
-      '@smithy/util-body-length-node': 4.1.0
-      '@smithy/util-defaults-mode-browser': 4.1.3
-      '@smithy/util-defaults-mode-node': 4.1.3
-      '@smithy/util-endpoints': 3.1.2
-      '@smithy/util-middleware': 4.1.1
-      '@smithy/util-retry': 4.1.2
-      '@smithy/util-utf8': 4.1.0
->>>>>>> 2252ba1e
       tslib: 2.8.1
     transitivePeerDependencies:
       - aws-crt
@@ -7019,7 +6599,6 @@
     transitivePeerDependencies:
       - aws-crt
 
-<<<<<<< HEAD
   "@aws-sdk/client-sso@3.893.0":
     dependencies:
       "@aws-crypto/sha256-browser": 5.2.0
@@ -7059,91 +6638,6 @@
       "@smithy/util-middleware": 4.1.1
       "@smithy/util-retry": 4.1.2
       "@smithy/util-utf8": 4.1.0
-=======
-  '@aws-sdk/client-sso@3.893.0':
-    dependencies:
-      '@aws-crypto/sha256-browser': 5.2.0
-      '@aws-crypto/sha256-js': 5.2.0
-      '@aws-sdk/core': 3.893.0
-      '@aws-sdk/middleware-host-header': 3.893.0
-      '@aws-sdk/middleware-logger': 3.893.0
-      '@aws-sdk/middleware-recursion-detection': 3.893.0
-      '@aws-sdk/middleware-user-agent': 3.893.0
-      '@aws-sdk/region-config-resolver': 3.893.0
-      '@aws-sdk/types': 3.893.0
-      '@aws-sdk/util-endpoints': 3.893.0
-      '@aws-sdk/util-user-agent-browser': 3.893.0
-      '@aws-sdk/util-user-agent-node': 3.893.0
-      '@smithy/config-resolver': 4.2.2
-      '@smithy/core': 3.11.1
-      '@smithy/fetch-http-handler': 5.2.1
-      '@smithy/hash-node': 4.1.1
-      '@smithy/invalid-dependency': 4.1.1
-      '@smithy/middleware-content-length': 4.1.1
-      '@smithy/middleware-endpoint': 4.2.3
-      '@smithy/middleware-retry': 4.2.4
-      '@smithy/middleware-serde': 4.1.1
-      '@smithy/middleware-stack': 4.1.1
-      '@smithy/node-config-provider': 4.2.2
-      '@smithy/node-http-handler': 4.2.1
-      '@smithy/protocol-http': 5.2.1
-      '@smithy/smithy-client': 4.6.3
-      '@smithy/types': 4.5.0
-      '@smithy/url-parser': 4.1.1
-      '@smithy/util-base64': 4.1.0
-      '@smithy/util-body-length-browser': 4.1.0
-      '@smithy/util-body-length-node': 4.1.0
-      '@smithy/util-defaults-mode-browser': 4.1.3
-      '@smithy/util-defaults-mode-node': 4.1.3
-      '@smithy/util-endpoints': 3.1.2
-      '@smithy/util-middleware': 4.1.1
-      '@smithy/util-retry': 4.1.2
-      '@smithy/util-utf8': 4.1.0
-      tslib: 2.8.1
-    transitivePeerDependencies:
-      - aws-crt
-
-  '@aws-sdk/client-sts@3.883.0':
-    dependencies:
-      '@aws-crypto/sha256-browser': 5.2.0
-      '@aws-crypto/sha256-js': 5.2.0
-      '@aws-sdk/core': 3.883.0
-      '@aws-sdk/credential-provider-node': 3.883.0
-      '@aws-sdk/middleware-host-header': 3.873.0
-      '@aws-sdk/middleware-logger': 3.876.0
-      '@aws-sdk/middleware-recursion-detection': 3.873.0
-      '@aws-sdk/middleware-user-agent': 3.883.0
-      '@aws-sdk/region-config-resolver': 3.873.0
-      '@aws-sdk/types': 3.862.0
-      '@aws-sdk/util-endpoints': 3.879.0
-      '@aws-sdk/util-user-agent-browser': 3.873.0
-      '@aws-sdk/util-user-agent-node': 3.883.0
-      '@smithy/config-resolver': 4.2.2
-      '@smithy/core': 3.11.1
-      '@smithy/fetch-http-handler': 5.2.1
-      '@smithy/hash-node': 4.1.1
-      '@smithy/invalid-dependency': 4.1.1
-      '@smithy/middleware-content-length': 4.1.1
-      '@smithy/middleware-endpoint': 4.2.3
-      '@smithy/middleware-retry': 4.2.4
-      '@smithy/middleware-serde': 4.1.1
-      '@smithy/middleware-stack': 4.1.1
-      '@smithy/node-config-provider': 4.2.2
-      '@smithy/node-http-handler': 4.2.1
-      '@smithy/protocol-http': 5.2.1
-      '@smithy/smithy-client': 4.6.3
-      '@smithy/types': 4.5.0
-      '@smithy/url-parser': 4.1.1
-      '@smithy/util-base64': 4.1.0
-      '@smithy/util-body-length-browser': 4.1.0
-      '@smithy/util-body-length-node': 4.1.0
-      '@smithy/util-defaults-mode-browser': 4.1.3
-      '@smithy/util-defaults-mode-node': 4.1.3
-      '@smithy/util-endpoints': 3.1.2
-      '@smithy/util-middleware': 4.1.1
-      '@smithy/util-retry': 4.1.2
-      '@smithy/util-utf8': 4.1.0
->>>>>>> 2252ba1e
       tslib: 2.8.1
     transitivePeerDependencies:
       - aws-crt
@@ -7210,7 +6704,6 @@
       fast-xml-parser: 5.2.5
       tslib: 2.8.1
 
-<<<<<<< HEAD
   "@aws-sdk/core@3.893.0":
     dependencies:
       "@aws-sdk/types": 3.893.0
@@ -7229,49 +6722,15 @@
       fast-xml-parser: 5.2.5
       tslib: 2.8.1
 
-  "@aws-sdk/credential-provider-cognito-identity@3.883.0":
-    dependencies:
-      "@aws-sdk/client-cognito-identity": 3.883.0
-      "@aws-sdk/types": 3.862.0
+  "@aws-sdk/credential-provider-cognito-identity@3.893.0":
+    dependencies:
+      "@aws-sdk/client-cognito-identity": 3.893.0
+      "@aws-sdk/types": 3.893.0
       "@smithy/property-provider": 4.1.1
       "@smithy/types": 4.5.0
-=======
-  '@aws-sdk/core@3.893.0':
-    dependencies:
-      '@aws-sdk/types': 3.893.0
-      '@aws-sdk/xml-builder': 3.893.0
-      '@smithy/core': 3.11.1
-      '@smithy/node-config-provider': 4.2.2
-      '@smithy/property-provider': 4.1.1
-      '@smithy/protocol-http': 5.2.1
-      '@smithy/signature-v4': 5.2.1
-      '@smithy/smithy-client': 4.6.3
-      '@smithy/types': 4.5.0
-      '@smithy/util-base64': 4.1.0
-      '@smithy/util-body-length-browser': 4.1.0
-      '@smithy/util-middleware': 4.1.1
-      '@smithy/util-utf8': 4.1.0
-      fast-xml-parser: 5.2.5
-      tslib: 2.8.1
-
-  '@aws-sdk/credential-provider-cognito-identity@3.893.0':
-    dependencies:
-      '@aws-sdk/client-cognito-identity': 3.893.0
-      '@aws-sdk/types': 3.893.0
-      '@smithy/property-provider': 4.1.1
-      '@smithy/types': 4.5.0
->>>>>>> 2252ba1e
       tslib: 2.8.1
     transitivePeerDependencies:
       - aws-crt
-
-  "@aws-sdk/credential-provider-env@3.883.0":
-    dependencies:
-      "@aws-sdk/core": 3.883.0
-      "@aws-sdk/types": 3.862.0
-      "@smithy/property-provider": 4.1.1
-      "@smithy/types": 4.5.0
-      tslib: 2.8.1
 
   "@aws-sdk/credential-provider-env@3.893.0":
     dependencies:
@@ -7279,20 +6738,6 @@
       "@aws-sdk/types": 3.893.0
       "@smithy/property-provider": 4.1.1
       "@smithy/types": 4.5.0
-      tslib: 2.8.1
-
-<<<<<<< HEAD
-  "@aws-sdk/credential-provider-http@3.883.0":
-    dependencies:
-      "@aws-sdk/core": 3.883.0
-      "@aws-sdk/types": 3.862.0
-      "@smithy/fetch-http-handler": 5.2.1
-      "@smithy/node-http-handler": 4.2.1
-      "@smithy/property-provider": 4.1.1
-      "@smithy/protocol-http": 5.2.1
-      "@smithy/smithy-client": 4.6.3
-      "@smithy/types": 4.5.0
-      "@smithy/util-stream": 4.3.2
       tslib: 2.8.1
 
   "@aws-sdk/credential-provider-http@3.893.0":
@@ -7308,75 +6753,6 @@
       "@smithy/util-stream": 4.3.2
       tslib: 2.8.1
 
-  "@aws-sdk/credential-provider-ini@3.883.0":
-    dependencies:
-      "@aws-sdk/core": 3.883.0
-      "@aws-sdk/credential-provider-env": 3.883.0
-      "@aws-sdk/credential-provider-http": 3.883.0
-      "@aws-sdk/credential-provider-process": 3.883.0
-      "@aws-sdk/credential-provider-sso": 3.883.0
-      "@aws-sdk/credential-provider-web-identity": 3.883.0
-      "@aws-sdk/nested-clients": 3.883.0
-      "@aws-sdk/types": 3.862.0
-      "@smithy/credential-provider-imds": 4.1.2
-      "@smithy/property-provider": 4.1.1
-      "@smithy/shared-ini-file-loader": 4.2.0
-      "@smithy/types": 4.5.0
-=======
-  '@aws-sdk/credential-provider-env@3.893.0':
-    dependencies:
-      '@aws-sdk/core': 3.893.0
-      '@aws-sdk/types': 3.893.0
-      '@smithy/property-provider': 4.1.1
-      '@smithy/types': 4.5.0
-      tslib: 2.8.1
-
-  '@aws-sdk/credential-provider-http@3.883.0':
-    dependencies:
-      '@aws-sdk/core': 3.883.0
-      '@aws-sdk/types': 3.862.0
-      '@smithy/fetch-http-handler': 5.2.1
-      '@smithy/node-http-handler': 4.2.1
-      '@smithy/property-provider': 4.1.1
-      '@smithy/protocol-http': 5.2.1
-      '@smithy/smithy-client': 4.6.3
-      '@smithy/types': 4.5.0
-      '@smithy/util-stream': 4.3.2
-      tslib: 2.8.1
-
-  '@aws-sdk/credential-provider-http@3.893.0':
-    dependencies:
-      '@aws-sdk/core': 3.893.0
-      '@aws-sdk/types': 3.893.0
-      '@smithy/fetch-http-handler': 5.2.1
-      '@smithy/node-http-handler': 4.2.1
-      '@smithy/property-provider': 4.1.1
-      '@smithy/protocol-http': 5.2.1
-      '@smithy/smithy-client': 4.6.3
-      '@smithy/types': 4.5.0
-      '@smithy/util-stream': 4.3.2
-      tslib: 2.8.1
-
-  '@aws-sdk/credential-provider-ini@3.883.0':
-    dependencies:
-      '@aws-sdk/core': 3.883.0
-      '@aws-sdk/credential-provider-env': 3.883.0
-      '@aws-sdk/credential-provider-http': 3.883.0
-      '@aws-sdk/credential-provider-process': 3.883.0
-      '@aws-sdk/credential-provider-sso': 3.883.0
-      '@aws-sdk/credential-provider-web-identity': 3.883.0
-      '@aws-sdk/nested-clients': 3.883.0
-      '@aws-sdk/types': 3.862.0
-      '@smithy/credential-provider-imds': 4.1.2
-      '@smithy/property-provider': 4.1.1
-      '@smithy/shared-ini-file-loader': 4.2.0
-      '@smithy/types': 4.5.0
->>>>>>> 2252ba1e
-      tslib: 2.8.1
-    transitivePeerDependencies:
-      - aws-crt
-
-<<<<<<< HEAD
   "@aws-sdk/credential-provider-ini@3.893.0":
     dependencies:
       "@aws-sdk/core": 3.893.0
@@ -7391,77 +6767,10 @@
       "@smithy/property-provider": 4.1.1
       "@smithy/shared-ini-file-loader": 4.2.0
       "@smithy/types": 4.5.0
-=======
-  '@aws-sdk/credential-provider-ini@3.893.0':
-    dependencies:
-      '@aws-sdk/core': 3.893.0
-      '@aws-sdk/credential-provider-env': 3.893.0
-      '@aws-sdk/credential-provider-http': 3.893.0
-      '@aws-sdk/credential-provider-process': 3.893.0
-      '@aws-sdk/credential-provider-sso': 3.893.0
-      '@aws-sdk/credential-provider-web-identity': 3.893.0
-      '@aws-sdk/nested-clients': 3.893.0
-      '@aws-sdk/types': 3.893.0
-      '@smithy/credential-provider-imds': 4.1.2
-      '@smithy/property-provider': 4.1.1
-      '@smithy/shared-ini-file-loader': 4.2.0
-      '@smithy/types': 4.5.0
       tslib: 2.8.1
     transitivePeerDependencies:
       - aws-crt
 
-  '@aws-sdk/credential-provider-node@3.883.0':
-    dependencies:
-      '@aws-sdk/credential-provider-env': 3.883.0
-      '@aws-sdk/credential-provider-http': 3.883.0
-      '@aws-sdk/credential-provider-ini': 3.883.0
-      '@aws-sdk/credential-provider-process': 3.883.0
-      '@aws-sdk/credential-provider-sso': 3.883.0
-      '@aws-sdk/credential-provider-web-identity': 3.883.0
-      '@aws-sdk/types': 3.862.0
-      '@smithy/credential-provider-imds': 4.1.2
-      '@smithy/property-provider': 4.1.1
-      '@smithy/shared-ini-file-loader': 4.2.0
-      '@smithy/types': 4.5.0
->>>>>>> 2252ba1e
-      tslib: 2.8.1
-    transitivePeerDependencies:
-      - aws-crt
-
-<<<<<<< HEAD
-  "@aws-sdk/credential-provider-node@3.883.0":
-    dependencies:
-      "@aws-sdk/credential-provider-env": 3.883.0
-      "@aws-sdk/credential-provider-http": 3.883.0
-      "@aws-sdk/credential-provider-ini": 3.883.0
-      "@aws-sdk/credential-provider-process": 3.883.0
-      "@aws-sdk/credential-provider-sso": 3.883.0
-      "@aws-sdk/credential-provider-web-identity": 3.883.0
-      "@aws-sdk/types": 3.862.0
-      "@smithy/credential-provider-imds": 4.1.2
-      "@smithy/property-provider": 4.1.1
-      "@smithy/shared-ini-file-loader": 4.2.0
-      "@smithy/types": 4.5.0
-=======
-  '@aws-sdk/credential-provider-node@3.893.0':
-    dependencies:
-      '@aws-sdk/credential-provider-env': 3.893.0
-      '@aws-sdk/credential-provider-http': 3.893.0
-      '@aws-sdk/credential-provider-ini': 3.893.0
-      '@aws-sdk/credential-provider-process': 3.893.0
-      '@aws-sdk/credential-provider-sso': 3.893.0
-      '@aws-sdk/credential-provider-web-identity': 3.893.0
-      '@aws-sdk/types': 3.893.0
-      '@smithy/credential-provider-imds': 4.1.2
-      '@smithy/property-provider': 4.1.1
-      '@smithy/shared-ini-file-loader': 4.2.0
-      '@smithy/types': 4.5.0
->>>>>>> 2252ba1e
-      tslib: 2.8.1
-    transitivePeerDependencies:
-      - aws-crt
-
-<<<<<<< HEAD
   "@aws-sdk/credential-provider-node@3.893.0":
     dependencies:
       "@aws-sdk/credential-provider-env": 3.893.0
@@ -7479,19 +6788,7 @@
     transitivePeerDependencies:
       - aws-crt
 
-  "@aws-sdk/credential-provider-process@3.883.0":
-    dependencies:
-      "@aws-sdk/core": 3.883.0
-      "@aws-sdk/types": 3.862.0
-      "@smithy/property-provider": 4.1.1
-      "@smithy/shared-ini-file-loader": 4.2.0
-      "@smithy/types": 4.5.0
-      tslib: 2.8.1
-
   "@aws-sdk/credential-provider-process@3.893.0":
-=======
-  '@aws-sdk/credential-provider-process@3.883.0':
->>>>>>> 2252ba1e
     dependencies:
       "@aws-sdk/core": 3.893.0
       "@aws-sdk/types": 3.893.0
@@ -7500,7 +6797,6 @@
       "@smithy/types": 4.5.0
       tslib: 2.8.1
 
-<<<<<<< HEAD
   "@aws-sdk/credential-provider-sso@3.883.0":
     dependencies:
       "@aws-sdk/client-sso": 3.883.0
@@ -7527,47 +6823,7 @@
     transitivePeerDependencies:
       - aws-crt
 
-  "@aws-sdk/credential-provider-web-identity@3.883.0":
-=======
-  '@aws-sdk/credential-provider-process@3.893.0':
-    dependencies:
-      '@aws-sdk/core': 3.893.0
-      '@aws-sdk/types': 3.893.0
-      '@smithy/property-provider': 4.1.1
-      '@smithy/shared-ini-file-loader': 4.2.0
-      '@smithy/types': 4.5.0
-      tslib: 2.8.1
-
-  '@aws-sdk/credential-provider-sso@3.883.0':
->>>>>>> 2252ba1e
-    dependencies:
-      "@aws-sdk/core": 3.883.0
-      "@aws-sdk/nested-clients": 3.883.0
-      "@aws-sdk/types": 3.862.0
-      "@smithy/property-provider": 4.1.1
-      "@smithy/types": 4.5.0
-      tslib: 2.8.1
-    transitivePeerDependencies:
-      - aws-crt
-
-<<<<<<< HEAD
   "@aws-sdk/credential-provider-web-identity@3.893.0":
-=======
-  '@aws-sdk/credential-provider-sso@3.893.0':
-    dependencies:
-      '@aws-sdk/client-sso': 3.893.0
-      '@aws-sdk/core': 3.893.0
-      '@aws-sdk/token-providers': 3.893.0
-      '@aws-sdk/types': 3.893.0
-      '@smithy/property-provider': 4.1.1
-      '@smithy/shared-ini-file-loader': 4.2.0
-      '@smithy/types': 4.5.0
-      tslib: 2.8.1
-    transitivePeerDependencies:
-      - aws-crt
-
-  '@aws-sdk/credential-provider-web-identity@3.883.0':
->>>>>>> 2252ba1e
     dependencies:
       "@aws-sdk/core": 3.893.0
       "@aws-sdk/nested-clients": 3.893.0
@@ -7579,61 +6835,26 @@
     transitivePeerDependencies:
       - aws-crt
 
-<<<<<<< HEAD
-  "@aws-sdk/credential-providers@3.883.0":
-    dependencies:
-      "@aws-sdk/client-cognito-identity": 3.883.0
-      "@aws-sdk/core": 3.883.0
-      "@aws-sdk/credential-provider-cognito-identity": 3.883.0
-      "@aws-sdk/credential-provider-env": 3.883.0
-      "@aws-sdk/credential-provider-http": 3.883.0
-      "@aws-sdk/credential-provider-ini": 3.883.0
-      "@aws-sdk/credential-provider-node": 3.883.0
-      "@aws-sdk/credential-provider-process": 3.883.0
-      "@aws-sdk/credential-provider-sso": 3.883.0
-      "@aws-sdk/credential-provider-web-identity": 3.883.0
-      "@aws-sdk/nested-clients": 3.883.0
-      "@aws-sdk/types": 3.862.0
+  "@aws-sdk/credential-providers@3.893.0":
+    dependencies:
+      "@aws-sdk/client-cognito-identity": 3.893.0
+      "@aws-sdk/core": 3.893.0
+      "@aws-sdk/credential-provider-cognito-identity": 3.893.0
+      "@aws-sdk/credential-provider-env": 3.893.0
+      "@aws-sdk/credential-provider-http": 3.893.0
+      "@aws-sdk/credential-provider-ini": 3.893.0
+      "@aws-sdk/credential-provider-node": 3.893.0
+      "@aws-sdk/credential-provider-process": 3.893.0
+      "@aws-sdk/credential-provider-sso": 3.893.0
+      "@aws-sdk/credential-provider-web-identity": 3.893.0
+      "@aws-sdk/nested-clients": 3.893.0
+      "@aws-sdk/types": 3.893.0
       "@smithy/config-resolver": 4.2.2
       "@smithy/core": 3.11.1
       "@smithy/credential-provider-imds": 4.1.2
       "@smithy/node-config-provider": 4.2.2
       "@smithy/property-provider": 4.1.1
       "@smithy/types": 4.5.0
-=======
-  '@aws-sdk/credential-provider-web-identity@3.893.0':
-    dependencies:
-      '@aws-sdk/core': 3.893.0
-      '@aws-sdk/nested-clients': 3.893.0
-      '@aws-sdk/types': 3.893.0
-      '@smithy/property-provider': 4.1.1
-      '@smithy/shared-ini-file-loader': 4.2.0
-      '@smithy/types': 4.5.0
-      tslib: 2.8.1
-    transitivePeerDependencies:
-      - aws-crt
-
-  '@aws-sdk/credential-providers@3.893.0':
-    dependencies:
-      '@aws-sdk/client-cognito-identity': 3.893.0
-      '@aws-sdk/core': 3.893.0
-      '@aws-sdk/credential-provider-cognito-identity': 3.893.0
-      '@aws-sdk/credential-provider-env': 3.893.0
-      '@aws-sdk/credential-provider-http': 3.893.0
-      '@aws-sdk/credential-provider-ini': 3.893.0
-      '@aws-sdk/credential-provider-node': 3.893.0
-      '@aws-sdk/credential-provider-process': 3.893.0
-      '@aws-sdk/credential-provider-sso': 3.893.0
-      '@aws-sdk/credential-provider-web-identity': 3.893.0
-      '@aws-sdk/nested-clients': 3.893.0
-      '@aws-sdk/types': 3.893.0
-      '@smithy/config-resolver': 4.2.2
-      '@smithy/core': 3.11.1
-      '@smithy/credential-provider-imds': 4.1.2
-      '@smithy/node-config-provider': 4.2.2
-      '@smithy/property-provider': 4.1.1
-      '@smithy/types': 4.5.0
->>>>>>> 2252ba1e
       tslib: 2.8.1
     transitivePeerDependencies:
       - aws-crt
@@ -7669,59 +6890,25 @@
       "@smithy/types": 4.5.0
       tslib: 2.8.1
 
-<<<<<<< HEAD
   "@aws-sdk/middleware-host-header@3.893.0":
-=======
-  '@aws-sdk/middleware-host-header@3.893.0':
-    dependencies:
-      '@aws-sdk/types': 3.893.0
-      '@smithy/protocol-http': 5.2.1
-      '@smithy/types': 4.5.0
-      tslib: 2.8.1
-
-  '@aws-sdk/middleware-logger@3.876.0':
->>>>>>> 2252ba1e
     dependencies:
       "@aws-sdk/types": 3.893.0
       "@smithy/protocol-http": 5.2.1
       "@smithy/types": 4.5.0
       tslib: 2.8.1
 
-<<<<<<< HEAD
   "@aws-sdk/middleware-logger@3.876.0":
-=======
-  '@aws-sdk/middleware-logger@3.893.0':
-    dependencies:
-      '@aws-sdk/types': 3.893.0
-      '@smithy/types': 4.5.0
-      tslib: 2.8.1
-
-  '@aws-sdk/middleware-recursion-detection@3.873.0':
->>>>>>> 2252ba1e
     dependencies:
       "@aws-sdk/types": 3.862.0
       "@smithy/types": 4.5.0
       tslib: 2.8.1
 
-<<<<<<< HEAD
   "@aws-sdk/middleware-logger@3.893.0":
-=======
-  '@aws-sdk/middleware-recursion-detection@3.893.0':
-    dependencies:
-      '@aws-sdk/types': 3.893.0
-      '@aws/lambda-invoke-store': 0.0.1
-      '@smithy/protocol-http': 5.2.1
-      '@smithy/types': 4.5.0
-      tslib: 2.8.1
-
-  '@aws-sdk/middleware-user-agent@3.883.0':
->>>>>>> 2252ba1e
     dependencies:
       "@aws-sdk/types": 3.893.0
       "@smithy/types": 4.5.0
       tslib: 2.8.1
 
-<<<<<<< HEAD
   "@aws-sdk/middleware-recursion-detection@3.873.0":
     dependencies:
       "@aws-sdk/types": 3.862.0
@@ -7839,109 +7026,11 @@
       "@smithy/util-middleware": 4.1.1
       "@smithy/util-retry": 4.1.2
       "@smithy/util-utf8": 4.1.0
-=======
-  '@aws-sdk/middleware-user-agent@3.893.0':
-    dependencies:
-      '@aws-sdk/core': 3.893.0
-      '@aws-sdk/types': 3.893.0
-      '@aws-sdk/util-endpoints': 3.893.0
-      '@smithy/core': 3.11.1
-      '@smithy/protocol-http': 5.2.1
-      '@smithy/types': 4.5.0
-      tslib: 2.8.1
-
-  '@aws-sdk/nested-clients@3.883.0':
-    dependencies:
-      '@aws-crypto/sha256-browser': 5.2.0
-      '@aws-crypto/sha256-js': 5.2.0
-      '@aws-sdk/core': 3.883.0
-      '@aws-sdk/middleware-host-header': 3.873.0
-      '@aws-sdk/middleware-logger': 3.876.0
-      '@aws-sdk/middleware-recursion-detection': 3.873.0
-      '@aws-sdk/middleware-user-agent': 3.883.0
-      '@aws-sdk/region-config-resolver': 3.873.0
-      '@aws-sdk/types': 3.862.0
-      '@aws-sdk/util-endpoints': 3.879.0
-      '@aws-sdk/util-user-agent-browser': 3.873.0
-      '@aws-sdk/util-user-agent-node': 3.883.0
-      '@smithy/config-resolver': 4.2.2
-      '@smithy/core': 3.11.1
-      '@smithy/fetch-http-handler': 5.2.1
-      '@smithy/hash-node': 4.1.1
-      '@smithy/invalid-dependency': 4.1.1
-      '@smithy/middleware-content-length': 4.1.1
-      '@smithy/middleware-endpoint': 4.2.3
-      '@smithy/middleware-retry': 4.2.4
-      '@smithy/middleware-serde': 4.1.1
-      '@smithy/middleware-stack': 4.1.1
-      '@smithy/node-config-provider': 4.2.2
-      '@smithy/node-http-handler': 4.2.1
-      '@smithy/protocol-http': 5.2.1
-      '@smithy/smithy-client': 4.6.3
-      '@smithy/types': 4.5.0
-      '@smithy/url-parser': 4.1.1
-      '@smithy/util-base64': 4.1.0
-      '@smithy/util-body-length-browser': 4.1.0
-      '@smithy/util-body-length-node': 4.1.0
-      '@smithy/util-defaults-mode-browser': 4.1.3
-      '@smithy/util-defaults-mode-node': 4.1.3
-      '@smithy/util-endpoints': 3.1.2
-      '@smithy/util-middleware': 4.1.1
-      '@smithy/util-retry': 4.1.2
-      '@smithy/util-utf8': 4.1.0
->>>>>>> 2252ba1e
       tslib: 2.8.1
     transitivePeerDependencies:
       - aws-crt
 
-<<<<<<< HEAD
   "@aws-sdk/region-config-resolver@3.873.0":
-=======
-  '@aws-sdk/nested-clients@3.893.0':
-    dependencies:
-      '@aws-crypto/sha256-browser': 5.2.0
-      '@aws-crypto/sha256-js': 5.2.0
-      '@aws-sdk/core': 3.893.0
-      '@aws-sdk/middleware-host-header': 3.893.0
-      '@aws-sdk/middleware-logger': 3.893.0
-      '@aws-sdk/middleware-recursion-detection': 3.893.0
-      '@aws-sdk/middleware-user-agent': 3.893.0
-      '@aws-sdk/region-config-resolver': 3.893.0
-      '@aws-sdk/types': 3.893.0
-      '@aws-sdk/util-endpoints': 3.893.0
-      '@aws-sdk/util-user-agent-browser': 3.893.0
-      '@aws-sdk/util-user-agent-node': 3.893.0
-      '@smithy/config-resolver': 4.2.2
-      '@smithy/core': 3.11.1
-      '@smithy/fetch-http-handler': 5.2.1
-      '@smithy/hash-node': 4.1.1
-      '@smithy/invalid-dependency': 4.1.1
-      '@smithy/middleware-content-length': 4.1.1
-      '@smithy/middleware-endpoint': 4.2.3
-      '@smithy/middleware-retry': 4.2.4
-      '@smithy/middleware-serde': 4.1.1
-      '@smithy/middleware-stack': 4.1.1
-      '@smithy/node-config-provider': 4.2.2
-      '@smithy/node-http-handler': 4.2.1
-      '@smithy/protocol-http': 5.2.1
-      '@smithy/smithy-client': 4.6.3
-      '@smithy/types': 4.5.0
-      '@smithy/url-parser': 4.1.1
-      '@smithy/util-base64': 4.1.0
-      '@smithy/util-body-length-browser': 4.1.0
-      '@smithy/util-body-length-node': 4.1.0
-      '@smithy/util-defaults-mode-browser': 4.1.3
-      '@smithy/util-defaults-mode-node': 4.1.3
-      '@smithy/util-endpoints': 3.1.2
-      '@smithy/util-middleware': 4.1.1
-      '@smithy/util-retry': 4.1.2
-      '@smithy/util-utf8': 4.1.0
-      tslib: 2.8.1
-    transitivePeerDependencies:
-      - aws-crt
-
-  '@aws-sdk/region-config-resolver@3.873.0':
->>>>>>> 2252ba1e
     dependencies:
       "@aws-sdk/types": 3.862.0
       "@smithy/node-config-provider": 4.2.2
@@ -7950,20 +7039,7 @@
       "@smithy/util-middleware": 4.1.1
       tslib: 2.8.1
 
-<<<<<<< HEAD
   "@aws-sdk/region-config-resolver@3.893.0":
-=======
-  '@aws-sdk/region-config-resolver@3.893.0':
-    dependencies:
-      '@aws-sdk/types': 3.893.0
-      '@smithy/node-config-provider': 4.2.2
-      '@smithy/types': 4.5.0
-      '@smithy/util-config-provider': 4.1.0
-      '@smithy/util-middleware': 4.1.1
-      tslib: 2.8.1
-
-  '@aws-sdk/token-providers@3.883.0':
->>>>>>> 2252ba1e
     dependencies:
       "@aws-sdk/types": 3.893.0
       "@smithy/node-config-provider": 4.2.2
@@ -7984,23 +7060,7 @@
     transitivePeerDependencies:
       - aws-crt
 
-<<<<<<< HEAD
   "@aws-sdk/token-providers@3.893.0":
-=======
-  '@aws-sdk/token-providers@3.893.0':
-    dependencies:
-      '@aws-sdk/core': 3.893.0
-      '@aws-sdk/nested-clients': 3.893.0
-      '@aws-sdk/types': 3.893.0
-      '@smithy/property-provider': 4.1.1
-      '@smithy/shared-ini-file-loader': 4.2.0
-      '@smithy/types': 4.5.0
-      tslib: 2.8.1
-    transitivePeerDependencies:
-      - aws-crt
-
-  '@aws-sdk/types@3.862.0':
->>>>>>> 2252ba1e
     dependencies:
       "@aws-sdk/core": 3.893.0
       "@aws-sdk/nested-clients": 3.893.0
@@ -8012,16 +7072,7 @@
     transitivePeerDependencies:
       - aws-crt
 
-<<<<<<< HEAD
   "@aws-sdk/types@3.862.0":
-=======
-  '@aws-sdk/types@3.893.0':
-    dependencies:
-      '@smithy/types': 4.5.0
-      tslib: 2.8.1
-
-  '@aws-sdk/util-dynamodb@3.883.0(@aws-sdk/client-dynamodb@3.883.0)':
->>>>>>> 2252ba1e
     dependencies:
       "@smithy/types": 4.5.0
       tslib: 2.8.1
@@ -8031,19 +7082,7 @@
       "@smithy/types": 4.5.0
       tslib: 2.8.1
 
-<<<<<<< HEAD
   "@aws-sdk/util-dynamodb@3.883.0(@aws-sdk/client-dynamodb@3.893.0)":
-=======
-  '@aws-sdk/util-endpoints@3.893.0':
-    dependencies:
-      '@aws-sdk/types': 3.893.0
-      '@smithy/types': 4.5.0
-      '@smithy/url-parser': 4.1.1
-      '@smithy/util-endpoints': 3.1.2
-      tslib: 2.8.1
-
-  '@aws-sdk/util-locate-window@3.893.0':
->>>>>>> 2252ba1e
     dependencies:
       "@aws-sdk/client-dynamodb": 3.893.0
       tslib: 2.8.1
@@ -8082,7 +7121,6 @@
       bowser: 2.12.1
       tslib: 2.8.1
 
-<<<<<<< HEAD
   "@aws-sdk/util-user-agent-node@3.883.0":
     dependencies:
       "@aws-sdk/middleware-user-agent": 3.883.0
@@ -8092,16 +7130,6 @@
       tslib: 2.8.1
 
   "@aws-sdk/util-user-agent-node@3.893.0":
-=======
-  '@aws-sdk/util-user-agent-browser@3.893.0':
-    dependencies:
-      '@aws-sdk/types': 3.893.0
-      '@smithy/types': 4.5.0
-      bowser: 2.12.1
-      tslib: 2.8.1
-
-  '@aws-sdk/util-user-agent-node@3.883.0':
->>>>>>> 2252ba1e
     dependencies:
       "@aws-sdk/middleware-user-agent": 3.893.0
       "@aws-sdk/types": 3.893.0
@@ -8109,24 +7137,11 @@
       "@smithy/types": 4.5.0
       tslib: 2.8.1
 
-<<<<<<< HEAD
   "@aws-sdk/xml-builder@3.873.0":
-=======
-  '@aws-sdk/util-user-agent-node@3.893.0':
-    dependencies:
-      '@aws-sdk/middleware-user-agent': 3.893.0
-      '@aws-sdk/types': 3.893.0
-      '@smithy/node-config-provider': 4.2.2
-      '@smithy/types': 4.5.0
-      tslib: 2.8.1
-
-  '@aws-sdk/xml-builder@3.873.0':
->>>>>>> 2252ba1e
     dependencies:
       "@smithy/types": 4.5.0
       tslib: 2.8.1
 
-<<<<<<< HEAD
   "@aws-sdk/xml-builder@3.893.0":
     dependencies:
       "@smithy/types": 4.5.0
@@ -8135,16 +7150,6 @@
   "@aws/lambda-invoke-store@0.0.1": {}
 
   "@babel/code-frame@7.27.1":
-=======
-  '@aws-sdk/xml-builder@3.893.0':
-    dependencies:
-      '@smithy/types': 4.5.0
-      tslib: 2.8.1
-
-  '@aws/lambda-invoke-store@0.0.1': {}
-
-  '@babel/code-frame@7.27.1':
->>>>>>> 2252ba1e
     dependencies:
       "@babel/helper-validator-identifier": 7.27.1
       js-tokens: 4.0.0
