lockfileVersion: "9.0"

settings:
  autoInstallPeers: true
  excludeLinksFromLockfile: false

overrides:
  esbuild: ">=0.25.0"

importers:
  .:
    dependencies:
      "@aws-sdk/client-dynamodb":
        specifier: 3.893.0
        version: 3.893.0
      "@aws-sdk/client-sts":
        specifier: 3.893.0
        version: 3.893.0
      "@aws-sdk/credential-provider-sso":
        specifier: 3.883.0
        version: 3.883.0
      "@aws-sdk/credential-providers":
        specifier: 3.893.0
        version: 3.893.0
      "@aws-sdk/lib-dynamodb":
        specifier: 3.883.0
        version: 3.883.0(@aws-sdk/client-dynamodb@3.893.0)
      "@aws-sdk/util-dynamodb":
        specifier: 3.883.0
        version: 3.883.0(@aws-sdk/client-dynamodb@3.893.0)
      "@oclif/core":
        specifier: 4.5.4
        version: 4.5.4
      "@oclif/plugin-help":
        specifier: 6.2.33
        version: 6.2.33
      "@oclif/plugin-plugins":
        specifier: 5.4.47
        version: 5.4.47
      ora:
        specifier: 9.0.0
        version: 9.0.0
      zod:
        specifier: 4.1.11
        version: 4.1.11
    devDependencies:
      "@commitlint/cli":
        specifier: 19.8.1
        version: 19.8.1(@types/node@24.5.2)(typescript@5.9.2)
      "@commitlint/config-conventional":
        specifier: 19.8.1
        version: 19.8.1
      "@eslint/js":
        specifier: ^9.34.0
        version: 9.36.0
      "@oclif/test":
        specifier: 4.1.14
        version: 4.1.14(@oclif/core@4.5.4)
      "@types/node":
        specifier: ^24.3.0
        version: 24.5.2
      "@vitest/coverage-v8":
        specifier: 3.2.4
        version: 3.2.4(vitest@3.2.4(@types/debug@4.1.12)(@types/node@24.5.2)(jiti@2.5.1)(tsx@4.20.5)(yaml@2.8.1))
      aws-sdk-client-mock:
        specifier: 4.1.0
        version: 4.1.0
      aws-sdk-client-mock-vitest:
        specifier: 6.2.0
        version: 6.2.0(@smithy/types@4.5.0)(aws-sdk-client-mock@4.1.0)
      eslint:
        specifier: ^9.34.0
        version: 9.36.0(jiti@2.5.1)
      eslint-plugin-jsdoc:
        specifier: 60.0.0
        version: 60.0.0(eslint@9.36.0(jiti@2.5.1))
      eslint-plugin-sonarjs:
        specifier: 3.0.5
        version: 3.0.5(eslint@9.36.0(jiti@2.5.1))
      eslint-plugin-tsdoc:
        specifier: 0.4.0
        version: 0.4.0
      eslint-plugin-unicorn:
        specifier: 61.0.2
        version: 61.0.2(eslint@9.36.0(jiti@2.5.1))
      lefthook:
        specifier: ^1.12.3
        version: 1.13.1
      markdownlint-cli2:
        specifier: ^0.18.1
        version: 0.18.1
      memfs:
        specifier: 4.42.0
        version: 4.42.0
      prettier:
        specifier: ^3.6.2
        version: 3.6.2
      prettier-plugin-organize-imports:
        specifier: 4.3.0
        version: 4.3.0(prettier@3.6.2)(typescript@5.9.2)
      rimraf:
        specifier: 6.0.1
        version: 6.0.1
      testcontainers:
        specifier: 11.5.1
        version: 11.5.1
      tsx:
        specifier: ^4.20.5
        version: 4.20.5
      typedoc:
        specifier: ^0.28.0
        version: 0.28.13(typescript@5.9.2)
      typedoc-plugin-markdown:
        specifier: ^4.8.0
        version: 4.9.0(typedoc@0.28.13(typescript@5.9.2))
      typescript:
        specifier: ^5.9.2
        version: 5.9.2
      typescript-eslint:
        specifier: ^8.40.0
        version: 8.44.0(eslint@9.36.0(jiti@2.5.1))(typescript@5.9.2)
      vitepress:
        specifier: ^1.6.4
        version: 1.6.4(@algolia/client-search@5.37.0)(@types/node@24.5.2)(change-case@5.4.4)(postcss@8.5.6)(search-insights@2.17.3)(typescript@5.9.2)
      vitest:
        specifier: 3.2.4
        version: 3.2.4(@types/debug@4.1.12)(@types/node@24.5.2)(jiti@2.5.1)(tsx@4.20.5)(yaml@2.8.1)

packages:
  "@algolia/abtesting@1.3.0":
    resolution:
      {
        integrity: sha512-KqPVLdVNfoJzX5BKNGM9bsW8saHeyax8kmPFXul5gejrSPN3qss7PgsFH5mMem7oR8tvjvNkia97ljEYPYCN8Q==,
      }
    engines: { node: ">= 14.0.0" }

  "@algolia/autocomplete-core@1.17.7":
    resolution:
      {
        integrity: sha512-BjiPOW6ks90UKl7TwMv7oNQMnzU+t/wk9mgIDi6b1tXpUek7MW0lbNOUHpvam9pe3lVCf4xPFT+lK7s+e+fs7Q==,
      }

  "@algolia/autocomplete-plugin-algolia-insights@1.17.7":
    resolution:
      {
        integrity: sha512-Jca5Ude6yUOuyzjnz57og7Et3aXjbwCSDf/8onLHSQgw1qW3ALl9mrMWaXb5FmPVkV3EtkD2F/+NkT6VHyPu9A==,
      }
    peerDependencies:
      search-insights: ">= 1 < 3"

  "@algolia/autocomplete-preset-algolia@1.17.7":
    resolution:
      {
        integrity: sha512-ggOQ950+nwbWROq2MOCIL71RE0DdQZsceqrg32UqnhDz8FlO9rL8ONHNsI2R1MH0tkgVIDKI/D0sMiUchsFdWA==,
      }
    peerDependencies:
      "@algolia/client-search": ">= 4.9.1 < 6"
      algoliasearch: ">= 4.9.1 < 6"

  "@algolia/autocomplete-shared@1.17.7":
    resolution:
      {
        integrity: sha512-o/1Vurr42U/qskRSuhBH+VKxMvkkUVTLU6WZQr+L5lGZZLYWyhdzWjW0iGXY7EkwRTjBqvN2EsR81yCTGV/kmg==,
      }
    peerDependencies:
      "@algolia/client-search": ">= 4.9.1 < 6"
      algoliasearch: ">= 4.9.1 < 6"

  "@algolia/client-abtesting@5.37.0":
    resolution:
      {
        integrity: sha512-Dp2Zq+x9qQFnuiQhVe91EeaaPxWBhzwQ6QnznZQnH9C1/ei3dvtmAFfFeaTxM6FzfJXDLvVnaQagTYFTQz3R5g==,
      }
    engines: { node: ">= 14.0.0" }

  "@algolia/client-analytics@5.37.0":
    resolution:
      {
        integrity: sha512-wyXODDOluKogTuZxRII6mtqhAq4+qUR3zIUJEKTiHLe8HMZFxfUEI4NO2qSu04noXZHbv/sRVdQQqzKh12SZuQ==,
      }
    engines: { node: ">= 14.0.0" }

  "@algolia/client-common@5.37.0":
    resolution:
      {
        integrity: sha512-GylIFlPvLy9OMgFG8JkonIagv3zF+Dx3H401Uo2KpmfMVBBJiGfAb9oYfXtplpRMZnZPxF5FnkWaI/NpVJMC+g==,
      }
    engines: { node: ">= 14.0.0" }

  "@algolia/client-insights@5.37.0":
    resolution:
      {
        integrity: sha512-T63afO2O69XHKw2+F7mfRoIbmXWGzgpZxgOFAdP3fR4laid7pWBt20P4eJ+Zn23wXS5kC9P2K7Bo3+rVjqnYiw==,
      }
    engines: { node: ">= 14.0.0" }

  "@algolia/client-personalization@5.37.0":
    resolution:
      {
        integrity: sha512-1zOIXM98O9zD8bYDCJiUJRC/qNUydGHK/zRK+WbLXrW1SqLFRXECsKZa5KoG166+o5q5upk96qguOtE8FTXDWQ==,
      }
    engines: { node: ">= 14.0.0" }

  "@algolia/client-query-suggestions@5.37.0":
    resolution:
      {
        integrity: sha512-31Nr2xOLBCYVal+OMZn1rp1H4lPs1914Tfr3a34wU/nsWJ+TB3vWjfkUUuuYhWoWBEArwuRzt3YNLn0F/KRVkg==,
      }
    engines: { node: ">= 14.0.0" }

  "@algolia/client-search@5.37.0":
    resolution:
      {
        integrity: sha512-DAFVUvEg+u7jUs6BZiVz9zdaUebYULPiQ4LM2R4n8Nujzyj7BZzGr2DCd85ip4p/cx7nAZWKM8pLcGtkTRTdsg==,
      }
    engines: { node: ">= 14.0.0" }

  "@algolia/ingestion@1.37.0":
    resolution:
      {
        integrity: sha512-pkCepBRRdcdd7dTLbFddnu886NyyxmhgqiRcHHaDunvX03Ij4WzvouWrQq7B7iYBjkMQrLS8wQqSP0REfA4W8g==,
      }
    engines: { node: ">= 14.0.0" }

  "@algolia/monitoring@1.37.0":
    resolution:
      {
        integrity: sha512-fNw7pVdyZAAQQCJf1cc/ih4fwrRdQSgKwgor4gchsI/Q/ss9inmC6bl/69jvoRSzgZS9BX4elwHKdo0EfTli3w==,
      }
    engines: { node: ">= 14.0.0" }

  "@algolia/recommend@5.37.0":
    resolution:
      {
        integrity: sha512-U+FL5gzN2ldx3TYfQO5OAta2TBuIdabEdFwD5UVfWPsZE5nvOKkc/6BBqP54Z/adW/34c5ZrvvZhlhNTZujJXQ==,
      }
    engines: { node: ">= 14.0.0" }

  "@algolia/requester-browser-xhr@5.37.0":
    resolution:
      {
        integrity: sha512-Ao8GZo8WgWFABrU7iq+JAftXV0t+UcOtCDL4mzHHZ+rQeTTf1TZssr4d0vIuoqkVNnKt9iyZ7T4lQff4ydcTrw==,
      }
    engines: { node: ">= 14.0.0" }

  "@algolia/requester-fetch@5.37.0":
    resolution:
      {
        integrity: sha512-H7OJOXrFg5dLcGJ22uxx8eiFId0aB9b0UBhoOi4SMSuDBe6vjJJ/LeZyY25zPaSvkXNBN3vAM+ad6M0h6ha3AA==,
      }
    engines: { node: ">= 14.0.0" }

  "@algolia/requester-node-http@5.37.0":
    resolution:
      {
        integrity: sha512-npZ9aeag4SGTx677eqPL3rkSPlQrnzx/8wNrl1P7GpWq9w/eTmRbOq+wKrJ2r78idlY0MMgmY/mld2tq6dc44g==,
      }
    engines: { node: ">= 14.0.0" }

  "@ampproject/remapping@2.3.0":
    resolution:
      {
        integrity: sha512-30iZtAPgz+LTIYoeivqYo853f02jBYSd5uGnGpkFV0M3xOt9aN73erkgYAmZU43x4VfqcnLxW9Kpg3R5LC4YYw==,
      }
    engines: { node: ">=6.0.0" }

  "@aws-crypto/sha256-browser@5.2.0":
    resolution:
      {
        integrity: sha512-AXfN/lGotSQwu6HNcEsIASo7kWXZ5HYWvfOmSNKDsEqC4OashTp8alTmaz+F7TC2L083SFv5RdB+qU3Vs1kZqw==,
      }

  "@aws-crypto/sha256-js@5.2.0":
    resolution:
      {
        integrity: sha512-FFQQyu7edu4ufvIZ+OadFpHHOt+eSTBaYaki44c+akjg7qZg9oOQeLlk77F6tSYqjDAFClrHJk9tMf0HdVyOvA==,
      }
    engines: { node: ">=16.0.0" }

  "@aws-crypto/supports-web-crypto@5.2.0":
    resolution:
      {
        integrity: sha512-iAvUotm021kM33eCdNfwIN//F77/IADDSs58i+MDaOqFrVjZo9bAal0NK7HurRuWLLpF1iLX7gbWrjHjeo+YFg==,
      }

  "@aws-crypto/util@5.2.0":
    resolution:
      {
        integrity: sha512-4RkU9EsI6ZpBve5fseQlGNUWKMa1RLPQ1dnjnQoe07ldfIzcsGb5hC5W0Dm7u423KWzawlrpbjXBrXCEv9zazQ==,
      }

  "@aws-sdk/client-cognito-identity@3.893.0":
    resolution:
      {
        integrity: sha512-oK9ntzYAHgRtQzLD6k+je9mSfNCVeDOQr9QODVPnSw/wri0hgY5joqUVUCVpLdPmtDoG38iQ3iaOYiRUVQadkg==,
      }
    engines: { node: ">=18.0.0" }

  "@aws-sdk/client-dynamodb@3.893.0":
    resolution:
      {
        integrity: sha512-rojJDqmrpzwVfcE+EZ1Q1dnSWhHZQYwk9GinsvvnQNDCrARMyH+Q24jSLXk9rKSiY9UUj0P5o3kH2RdCOS3rGw==,
      }
    engines: { node: ">=18.0.0" }

  "@aws-sdk/client-sso@3.883.0":
    resolution:
      {
        integrity: sha512-Ybjw76yPceEBO7+VLjy5+/Gr0A1UNymSDHda5w8tfsS2iHZt/vuD6wrYpHdLoUx4H5la8ZhwcSfK/+kmE+QLPw==,
      }
    engines: { node: ">=18.0.0" }

  "@aws-sdk/client-sso@3.893.0":
    resolution:
      {
        integrity: sha512-0+qRGq7H8UNfxI0F02ObyOgOiYxkN4DSlFfwQUQMPfqENDNYOrL++2H9X3EInyc1lUM/+aK8TZqSbh473gdxcg==,
      }
    engines: { node: ">=18.0.0" }

  "@aws-sdk/client-sts@3.893.0":
    resolution:
      {
        integrity: sha512-0gagbyKzxvBi8nVtYLwTveMslZYlgZtY6n466uRVjGhA6r4cRrfE0uG+0aG5nDWZp1W4jmbgRyEg0A4y4b570A==,
      }
    engines: { node: ">=18.0.0" }

  "@aws-sdk/core@3.883.0":
    resolution:
      {
        integrity: sha512-FmkqnqBLkXi4YsBPbF6vzPa0m4XKUuvgKDbamfw4DZX2CzfBZH6UU4IwmjNV3ZM38m0xraHarK8KIbGSadN3wg==,
      }
    engines: { node: ">=18.0.0" }

  "@aws-sdk/core@3.893.0":
    resolution:
      {
        integrity: sha512-E1NAWHOprBXIJ9CVb6oTsRD/tNOozrKBD/Sb4t7WZd3dpby6KpYfM6FaEGfRGcJBIcB4245hww8Rmg16qDMJWg==,
      }
    engines: { node: ">=18.0.0" }

  "@aws-sdk/credential-provider-cognito-identity@3.893.0":
    resolution:
      {
        integrity: sha512-HUYDc/6/3UYM3HmJKFpxzhjSpz1bZC5u4xkwgnCjNChn4SVwrWAseYLXYT6wZEjn6kRd/0uNlDi6nA+PuXhIWA==,
      }
    engines: { node: ">=18.0.0" }

  "@aws-sdk/credential-provider-env@3.893.0":
    resolution:
      {
        integrity: sha512-h4sYNk1iDrSZQLqFfbuD1GWY6KoVCvourfqPl6JZCYj8Vmnox5y9+7taPxwlU2VVII0hiV8UUbO79P35oPBSyA==,
      }
    engines: { node: ">=18.0.0" }

  "@aws-sdk/credential-provider-http@3.893.0":
    resolution:
      {
        integrity: sha512-xYoC7DRr++zWZ9jG7/hvd6YjCbGDQzsAu2fBHHf91RVmSETXUgdEaP9rOdfCM02iIK/MYlwiWEIVBcBxWY/GQw==,
      }
    engines: { node: ">=18.0.0" }

  "@aws-sdk/credential-provider-ini@3.893.0":
    resolution:
      {
        integrity: sha512-ZQWOl4jdLhJHHrHsOfNRjgpP98A5kw4YzkMOUoK+TgSQVLi7wjb957V0htvwpi6KmGr3f2F8J06D6u2OtIc62w==,
      }
    engines: { node: ">=18.0.0" }

  "@aws-sdk/credential-provider-node@3.893.0":
    resolution:
      {
        integrity: sha512-NjvDUXciC2+EaQnbL/u/ZuCXj9PZQ/9ciPhI62LGCoJ3ft91lI1Z58Dgut0OFPpV6i16GhpFxzmbuf40wTgDbA==,
      }
    engines: { node: ">=18.0.0" }

  "@aws-sdk/credential-provider-process@3.893.0":
    resolution:
      {
        integrity: sha512-5XitkZdiQhjWJV71qWqrH7hMXwuK/TvIRwiwKs7Pj0sapGSk3YgD3Ykdlolz7sQOleoKWYYqgoq73fIPpTTmFA==,
      }
    engines: { node: ">=18.0.0" }

  "@aws-sdk/credential-provider-sso@3.883.0":
    resolution:
      {
        integrity: sha512-37ve9Tult08HLXrJFHJM/sGB/vO7wzI6v1RUUfeTiShqx8ZQ5fTzCTNY/duO96jCtCexmFNSycpQzh7lDIf0aA==,
      }
    engines: { node: ">=18.0.0" }

  "@aws-sdk/credential-provider-sso@3.893.0":
    resolution:
      {
        integrity: sha512-ms8v13G1r0aHZh5PLcJu6AnQZPs23sRm3Ph0A7+GdqbPvWewP8M7jgZTKyTXi+oYXswdYECU1zPVur8zamhtLg==,
      }
    engines: { node: ">=18.0.0" }

  "@aws-sdk/credential-provider-web-identity@3.893.0":
    resolution:
      {
        integrity: sha512-wWD8r2ot4jf/CoogdPTl13HbwNLW4UheGUCu6gW7n9GoHh1JImYyooPHK8K7kD42hihydIA7OW7iFAf7//JYTw==,
      }
    engines: { node: ">=18.0.0" }

  "@aws-sdk/credential-providers@3.893.0":
    resolution:
      {
        integrity: sha512-nsnVpa6GNR8c/nP6kNTb9SMRtaKMGdqqL7HxiF2I6B09PwQ2u2Mm4PaJxsw1dm1Br2HIWA86ZYOvz4cB7lb8VA==,
      }
    engines: { node: ">=18.0.0" }

  "@aws-sdk/endpoint-cache@3.893.0":
    resolution:
      {
        integrity: sha512-KSwTfyLZyNLszz5f/yoLC+LC+CRKpeJii/+zVAy7JUOQsKhSykiRUPYUx7o2Sdc4oJfqqUl26A/jSttKYnYtAA==,
      }
    engines: { node: ">=18.0.0" }

  "@aws-sdk/lib-dynamodb@3.883.0":
    resolution:
      {
        integrity: sha512-eLlgfePMRXBDBkHrLYcH0W+DjRg1gVbX8jUQExZ2R+0lotv8Gma53ZQaVYgLwR+sX/QIm29pdvMNeBUNrm2ksg==,
      }
    engines: { node: ">=18.0.0" }
    peerDependencies:
<<<<<<< HEAD
      "@aws-sdk/client-dynamodb": ^3.883.0

  "@aws-sdk/middleware-endpoint-discovery@3.893.0":
    resolution:
      {
        integrity: sha512-WnKSbB397NuMm14/ydw+GbY5+KlnoHf033zIo92n/6AkNoSD1crPRG361ttDoWmk111dfBr/ki5yRfgjujtk9w==,
      }
    engines: { node: ">=18.0.0" }

  "@aws-sdk/middleware-host-header@3.873.0":
    resolution:
      {
        integrity: sha512-KZ/W1uruWtMOs7D5j3KquOxzCnV79KQW9MjJFZM/M0l6KI8J6V3718MXxFHsTjUE4fpdV6SeCNLV1lwGygsjJA==,
      }
    engines: { node: ">=18.0.0" }

  "@aws-sdk/middleware-host-header@3.893.0":
    resolution:
      {
        integrity: sha512-qL5xYRt80ahDfj9nDYLhpCNkDinEXvjLe/Qen/Y/u12+djrR2MB4DRa6mzBCkLkdXDtf0WAoW2EZsNCfGrmOEQ==,
      }
    engines: { node: ">=18.0.0" }

  "@aws-sdk/middleware-logger@3.876.0":
    resolution:
      {
        integrity: sha512-cpWJhOuMSyz9oV25Z/CMHCBTgafDCbv7fHR80nlRrPdPZ8ETNsahwRgltXP1QJJ8r3X/c1kwpOR7tc+RabVzNA==,
      }
    engines: { node: ">=18.0.0" }

  "@aws-sdk/middleware-logger@3.893.0":
    resolution:
      {
        integrity: sha512-ZqzMecjju5zkBquSIfVfCORI/3Mge21nUY4nWaGQy+NUXehqCGG4W7AiVpiHGOcY2cGJa7xeEkYcr2E2U9U0AA==,
      }
    engines: { node: ">=18.0.0" }

  "@aws-sdk/middleware-recursion-detection@3.873.0":
    resolution:
      {
        integrity: sha512-OtgY8EXOzRdEWR//WfPkA/fXl0+WwE8hq0y9iw2caNyKPtca85dzrrZWnPqyBK/cpImosrpR1iKMYr41XshsCg==,
      }
    engines: { node: ">=18.0.0" }

  "@aws-sdk/middleware-recursion-detection@3.893.0":
    resolution:
      {
        integrity: sha512-H7Zotd9zUHQAr/wr3bcWHULYhEeoQrF54artgsoUGIf/9emv6LzY89QUccKIxYd6oHKNTrTyXm9F0ZZrzXNxlg==,
      }
    engines: { node: ">=18.0.0" }

  "@aws-sdk/middleware-user-agent@3.883.0":
    resolution:
      {
        integrity: sha512-q58uLYnGLg7hsnWpdj7Cd1Ulsq1/PUJOHvAfgcBuiDE/+Fwh0DZxZZyjrU+Cr+dbeowIdUaOO8BEDDJ0CUenJw==,
      }
    engines: { node: ">=18.0.0" }

  "@aws-sdk/middleware-user-agent@3.893.0":
    resolution:
      {
        integrity: sha512-n1vHj7bdC4ycIAKkny0rmgvgvGOIgYnGBAqfPAFPR26WuGWmCxH2cT9nQTNA+li8ofxX9F9FIFBTKkW92Pc8iQ==,
      }
    engines: { node: ">=18.0.0" }

  "@aws-sdk/nested-clients@3.883.0":
    resolution:
      {
        integrity: sha512-IhzDM+v0ga53GOOrZ9jmGNr7JU5OR6h6ZK9NgB7GXaa+gsDbqfUuXRwyKDYXldrTXf1sUR3vy1okWDXA7S2ejQ==,
      }
    engines: { node: ">=18.0.0" }

  "@aws-sdk/nested-clients@3.893.0":
    resolution:
      {
        integrity: sha512-HIUCyNtWkxvc0BmaJPUj/A0/29OapT/dzBNxr2sjgKNZgO81JuDFp+aXCmnf7vQoA2D1RzCsAIgEtfTExNFZqA==,
      }
    engines: { node: ">=18.0.0" }

  "@aws-sdk/region-config-resolver@3.873.0":
    resolution:
      {
        integrity: sha512-q9sPoef+BBG6PJnc4x60vK/bfVwvRWsPgcoQyIra057S/QGjq5VkjvNk6H8xedf6vnKlXNBwq9BaANBXnldUJg==,
      }
    engines: { node: ">=18.0.0" }

  "@aws-sdk/region-config-resolver@3.893.0":
    resolution:
      {
        integrity: sha512-/cJvh3Zsa+Of0Zbg7vl9wp/kZtdb40yk/2+XcroAMVPO9hPvmS9r/UOm6tO7FeX4TtkRFwWaQJiTZTgSdsPY+Q==,
      }
    engines: { node: ">=18.0.0" }

  "@aws-sdk/token-providers@3.883.0":
    resolution:
      {
        integrity: sha512-tcj/Z5paGn9esxhmmkEW7gt39uNoIRbXG1UwJrfKu4zcTr89h86PDiIE2nxUO3CMQf1KgncPpr5WouPGzkh/QQ==,
      }
    engines: { node: ">=18.0.0" }

  "@aws-sdk/token-providers@3.893.0":
    resolution:
      {
        integrity: sha512-nkzuE910TxW4pnIwJ+9xDMx5m+A8iXGM16Oa838YKsds07cgkRp7sPnpH9B8NbGK2szskAAkXfj7t1f59EKd1Q==,
      }
    engines: { node: ">=18.0.0" }

  "@aws-sdk/types@3.862.0":
    resolution:
      {
        integrity: sha512-Bei+RL0cDxxV+lW2UezLbCYYNeJm6Nzee0TpW0FfyTRBhH9C1XQh4+x+IClriXvgBnRquTMMYsmJfvx8iyLKrg==,
      }
    engines: { node: ">=18.0.0" }

  "@aws-sdk/types@3.893.0":
    resolution:
      {
        integrity: sha512-Aht1nn5SnA0N+Tjv0dzhAY7CQbxVtmq1bBR6xI0MhG7p2XYVh1wXuKTzrldEvQWwA3odOYunAfT9aBiKZx9qIg==,
      }
    engines: { node: ">=18.0.0" }

  "@aws-sdk/util-dynamodb@3.883.0":
    resolution:
      {
        integrity: sha512-vxesHv1nn9KxQ5jAAqBip6QECJJptyvqNMN/5MBbS9QlpflgUacRlgqKaP+e1Cu2WXA2ZGgbTeGLqs3Rl9nQrg==,
      }
    engines: { node: ">=18.0.0" }
=======
      '@aws-sdk/client-dynamodb': ^3.883.0

  '@aws-sdk/middleware-endpoint-discovery@3.873.0':
    resolution: {integrity: sha512-qKQocn1MzaLS9dt5xt3MvQsZaQzRsmOFdazWXkMup1AtFrULSUklsbHjm5fg5xyFPN8ipNzPi+MCXcgPzfpKkg==}
    engines: {node: '>=18.0.0'}

  '@aws-sdk/middleware-host-header@3.873.0':
    resolution: {integrity: sha512-KZ/W1uruWtMOs7D5j3KquOxzCnV79KQW9MjJFZM/M0l6KI8J6V3718MXxFHsTjUE4fpdV6SeCNLV1lwGygsjJA==}
    engines: {node: '>=18.0.0'}

  '@aws-sdk/middleware-logger@3.876.0':
    resolution: {integrity: sha512-cpWJhOuMSyz9oV25Z/CMHCBTgafDCbv7fHR80nlRrPdPZ8ETNsahwRgltXP1QJJ8r3X/c1kwpOR7tc+RabVzNA==}
    engines: {node: '>=18.0.0'}

  '@aws-sdk/middleware-recursion-detection@3.873.0':
    resolution: {integrity: sha512-OtgY8EXOzRdEWR//WfPkA/fXl0+WwE8hq0y9iw2caNyKPtca85dzrrZWnPqyBK/cpImosrpR1iKMYr41XshsCg==}
    engines: {node: '>=18.0.0'}

  '@aws-sdk/middleware-user-agent@3.883.0':
    resolution: {integrity: sha512-q58uLYnGLg7hsnWpdj7Cd1Ulsq1/PUJOHvAfgcBuiDE/+Fwh0DZxZZyjrU+Cr+dbeowIdUaOO8BEDDJ0CUenJw==}
    engines: {node: '>=18.0.0'}

  '@aws-sdk/nested-clients@3.883.0':
    resolution: {integrity: sha512-IhzDM+v0ga53GOOrZ9jmGNr7JU5OR6h6ZK9NgB7GXaa+gsDbqfUuXRwyKDYXldrTXf1sUR3vy1okWDXA7S2ejQ==}
    engines: {node: '>=18.0.0'}

  '@aws-sdk/region-config-resolver@3.873.0':
    resolution: {integrity: sha512-q9sPoef+BBG6PJnc4x60vK/bfVwvRWsPgcoQyIra057S/QGjq5VkjvNk6H8xedf6vnKlXNBwq9BaANBXnldUJg==}
    engines: {node: '>=18.0.0'}

  '@aws-sdk/token-providers@3.883.0':
    resolution: {integrity: sha512-tcj/Z5paGn9esxhmmkEW7gt39uNoIRbXG1UwJrfKu4zcTr89h86PDiIE2nxUO3CMQf1KgncPpr5WouPGzkh/QQ==}
    engines: {node: '>=18.0.0'}

  '@aws-sdk/types@3.862.0':
    resolution: {integrity: sha512-Bei+RL0cDxxV+lW2UezLbCYYNeJm6Nzee0TpW0FfyTRBhH9C1XQh4+x+IClriXvgBnRquTMMYsmJfvx8iyLKrg==}
    engines: {node: '>=18.0.0'}

  '@aws-sdk/types@3.893.0':
    resolution: {integrity: sha512-Aht1nn5SnA0N+Tjv0dzhAY7CQbxVtmq1bBR6xI0MhG7p2XYVh1wXuKTzrldEvQWwA3odOYunAfT9aBiKZx9qIg==}
    engines: {node: '>=18.0.0'}

  '@aws-sdk/util-dynamodb@3.883.0':
    resolution: {integrity: sha512-vxesHv1nn9KxQ5jAAqBip6QECJJptyvqNMN/5MBbS9QlpflgUacRlgqKaP+e1Cu2WXA2ZGgbTeGLqs3Rl9nQrg==}
    engines: {node: '>=18.0.0'}
>>>>>>> 4cbf2f05
    peerDependencies:
      "@aws-sdk/client-dynamodb": ^3.883.0

  "@aws-sdk/util-endpoints@3.879.0":
    resolution:
      {
        integrity: sha512-aVAJwGecYoEmbEFju3127TyJDF9qJsKDUUTRMDuS8tGn+QiWQFnfInmbt+el9GU1gEJupNTXV+E3e74y51fb7A==,
      }
    engines: { node: ">=18.0.0" }

  "@aws-sdk/util-endpoints@3.893.0":
    resolution:
      {
        integrity: sha512-xeMcL31jXHKyxRwB3oeNjs8YEpyvMnSYWr2OwLydgzgTr0G349AHlJHwYGCF9xiJ2C27kDxVvXV/Hpdp0p7TWw==,
      }
    engines: { node: ">=18.0.0" }

  "@aws-sdk/util-locate-window@3.893.0":
    resolution:
      {
        integrity: sha512-T89pFfgat6c8nMmpI8eKjBcDcgJq36+m9oiXbcUzeU55MP9ZuGgBomGjGnHaEyF36jenW9gmg3NfZDm0AO2XPg==,
      }
    engines: { node: ">=18.0.0" }

  "@aws-sdk/util-user-agent-browser@3.873.0":
    resolution:
      {
        integrity: sha512-AcRdbK6o19yehEcywI43blIBhOCSo6UgyWcuOJX5CFF8k39xm1ILCjQlRRjchLAxWrm0lU0Q7XV90RiMMFMZtA==,
      }

  "@aws-sdk/util-user-agent-browser@3.893.0":
    resolution:
      {
        integrity: sha512-PE9NtbDBW6Kgl1bG6A5fF3EPo168tnkj8TgMcT0sg4xYBWsBpq0bpJZRh+Jm5Bkwiw9IgTCLjEU7mR6xWaMB9w==,
      }

  "@aws-sdk/util-user-agent-node@3.883.0":
    resolution:
      {
        integrity: sha512-28cQZqC+wsKUHGpTBr+afoIdjS6IoEJkMqcZsmo2Ag8LzmTa6BUWQenFYB0/9BmDy4PZFPUn+uX+rJgWKB+jzA==,
      }
    engines: { node: ">=18.0.0" }
    peerDependencies:
      aws-crt: ">=1.0.0"
    peerDependenciesMeta:
      aws-crt:
        optional: true

  "@aws-sdk/util-user-agent-node@3.893.0":
    resolution:
      {
        integrity: sha512-tTRkJo/fth9NPJ2AO/XLuJWVsOhbhejQRLyP0WXG3z0Waa5IWK5YBxBC1tWWATUCwsN748JQXU03C1aF9cRD9w==,
      }
    engines: { node: ">=18.0.0" }
    peerDependencies:
      aws-crt: ">=1.0.0"
    peerDependenciesMeta:
      aws-crt:
        optional: true

  "@aws-sdk/xml-builder@3.873.0":
    resolution:
      {
        integrity: sha512-kLO7k7cGJ6KaHiExSJWojZurF7SnGMDHXRuQunFnEoD0n1yB6Lqy/S/zHiQ7oJnBhPr9q0TW9qFkrsZb1Uc54w==,
      }
    engines: { node: ">=18.0.0" }

  "@aws-sdk/xml-builder@3.893.0":
    resolution:
      {
        integrity: sha512-qKkJ2E0hU60iq0o2+hBSIWS8sf34xhqiRRGw5nbRhwEnE2MsWsWBpRoysmr32uq9dHMWUzII0c/fS29+wOSdMA==,
      }
    engines: { node: ">=18.0.0" }

  "@aws/lambda-invoke-store@0.0.1":
    resolution:
      {
        integrity: sha512-ORHRQ2tmvnBXc8t/X9Z8IcSbBA4xTLKuN873FopzklHMeqBst7YG0d+AX97inkvDX+NChYtSr+qGfcqGFaI8Zw==,
      }
    engines: { node: ">=18.0.0" }

  "@babel/code-frame@7.27.1":
    resolution:
      {
        integrity: sha512-cjQ7ZlQ0Mv3b47hABuTevyTuYN4i+loJKGeV9flcCgIK37cCXRh+L1bd3iBHlynerhQ7BhCkn2BPbQUL+rGqFg==,
      }
    engines: { node: ">=6.9.0" }

  "@babel/helper-string-parser@7.27.1":
    resolution:
      {
        integrity: sha512-qMlSxKbpRlAridDExk92nSobyDdpPijUq2DW6oDnUqd0iOGxmQjyqhMIihI9+zv4LPyZdRje2cavWPbCbWm3eA==,
      }
    engines: { node: ">=6.9.0" }

  "@babel/helper-validator-identifier@7.27.1":
    resolution:
      {
        integrity: sha512-D2hP9eA+Sqx1kBZgzxZh0y1trbuU+JoDkiEwqhQ36nodYqJwyEIhPSdMNd7lOm/4io72luTPWH20Yda0xOuUow==,
      }
    engines: { node: ">=6.9.0" }

  "@babel/parser@7.28.4":
    resolution:
      {
        integrity: sha512-yZbBqeM6TkpP9du/I2pUZnJsRMGGvOuIrhjzC1AwHwW+6he4mni6Bp/m8ijn0iOuZuPI2BfkCoSRunpyjnrQKg==,
      }
    engines: { node: ">=6.0.0" }
    hasBin: true

  "@babel/types@7.28.4":
    resolution:
      {
        integrity: sha512-bkFqkLhh3pMBUQQkpVgWDWq/lqzc2678eUyDlTBhRqhCHFguYYGM0Efga7tYk4TogG/3x0EEl66/OQ+WGbWB/Q==,
      }
    engines: { node: ">=6.9.0" }

  "@balena/dockerignore@1.0.2":
    resolution:
      {
        integrity: sha512-wMue2Sy4GAVTk6Ic4tJVcnfdau+gx2EnG7S+uAEe+TWJFqE4YoWN4/H8MSLj4eYJKxGg26lZwboEniNiNwZQ6Q==,
      }

  "@bcoe/v8-coverage@1.0.2":
    resolution:
      {
        integrity: sha512-6zABk/ECA/QYSCQ1NGiVwwbQerUCZ+TQbp64Q3AgmfNvurHH0j8TtXa1qbShXA6qqkpAj4V5W8pP6mLe1mcMqA==,
      }
    engines: { node: ">=18" }

  "@commitlint/cli@19.8.1":
    resolution:
      {
        integrity: sha512-LXUdNIkspyxrlV6VDHWBmCZRtkEVRpBKxi2Gtw3J54cGWhLCTouVD/Q6ZSaSvd2YaDObWK8mDjrz3TIKtaQMAA==,
      }
    engines: { node: ">=v18" }
    hasBin: true

  "@commitlint/config-conventional@19.8.1":
    resolution:
      {
        integrity: sha512-/AZHJL6F6B/G959CsMAzrPKKZjeEiAVifRyEwXxcT6qtqbPwGw+iQxmNS+Bu+i09OCtdNRW6pNpBvgPrtMr9EQ==,
      }
    engines: { node: ">=v18" }

  "@commitlint/config-validator@19.8.1":
    resolution:
      {
        integrity: sha512-0jvJ4u+eqGPBIzzSdqKNX1rvdbSU1lPNYlfQQRIFnBgLy26BtC0cFnr7c/AyuzExMxWsMOte6MkTi9I3SQ3iGQ==,
      }
    engines: { node: ">=v18" }

  "@commitlint/ensure@19.8.1":
    resolution:
      {
        integrity: sha512-mXDnlJdvDzSObafjYrOSvZBwkD01cqB4gbnnFuVyNpGUM5ijwU/r/6uqUmBXAAOKRfyEjpkGVZxaDsCVnHAgyw==,
      }
    engines: { node: ">=v18" }

  "@commitlint/execute-rule@19.8.1":
    resolution:
      {
        integrity: sha512-YfJyIqIKWI64Mgvn/sE7FXvVMQER/Cd+s3hZke6cI1xgNT/f6ZAz5heND0QtffH+KbcqAwXDEE1/5niYayYaQA==,
      }
    engines: { node: ">=v18" }

  "@commitlint/format@19.8.1":
    resolution:
      {
        integrity: sha512-kSJj34Rp10ItP+Eh9oCItiuN/HwGQMXBnIRk69jdOwEW9llW9FlyqcWYbHPSGofmjsqeoxa38UaEA5tsbm2JWw==,
      }
    engines: { node: ">=v18" }

  "@commitlint/is-ignored@19.8.1":
    resolution:
      {
        integrity: sha512-AceOhEhekBUQ5dzrVhDDsbMaY5LqtN8s1mqSnT2Kz1ERvVZkNihrs3Sfk1Je/rxRNbXYFzKZSHaPsEJJDJV8dg==,
      }
    engines: { node: ">=v18" }

  "@commitlint/lint@19.8.1":
    resolution:
      {
        integrity: sha512-52PFbsl+1EvMuokZXLRlOsdcLHf10isTPlWwoY1FQIidTsTvjKXVXYb7AvtpWkDzRO2ZsqIgPK7bI98x8LRUEw==,
      }
    engines: { node: ">=v18" }

  "@commitlint/load@19.8.1":
    resolution:
      {
        integrity: sha512-9V99EKG3u7z+FEoe4ikgq7YGRCSukAcvmKQuTtUyiYPnOd9a2/H9Ak1J9nJA1HChRQp9OA/sIKPugGS+FK/k1A==,
      }
    engines: { node: ">=v18" }

  "@commitlint/message@19.8.1":
    resolution:
      {
        integrity: sha512-+PMLQvjRXiU+Ae0Wc+p99EoGEutzSXFVwQfa3jRNUZLNW5odZAyseb92OSBTKCu+9gGZiJASt76Cj3dLTtcTdg==,
      }
    engines: { node: ">=v18" }

  "@commitlint/parse@19.8.1":
    resolution:
      {
        integrity: sha512-mmAHYcMBmAgJDKWdkjIGq50X4yB0pSGpxyOODwYmoexxxiUCy5JJT99t1+PEMK7KtsCtzuWYIAXYAiKR+k+/Jw==,
      }
    engines: { node: ">=v18" }

  "@commitlint/read@19.8.1":
    resolution:
      {
        integrity: sha512-03Jbjb1MqluaVXKHKRuGhcKWtSgh3Jizqy2lJCRbRrnWpcM06MYm8th59Xcns8EqBYvo0Xqb+2DoZFlga97uXQ==,
      }
    engines: { node: ">=v18" }

  "@commitlint/resolve-extends@19.8.1":
    resolution:
      {
        integrity: sha512-GM0mAhFk49I+T/5UCYns5ayGStkTt4XFFrjjf0L4S26xoMTSkdCf9ZRO8en1kuopC4isDFuEm7ZOm/WRVeElVg==,
      }
    engines: { node: ">=v18" }

  "@commitlint/rules@19.8.1":
    resolution:
      {
        integrity: sha512-Hnlhd9DyvGiGwjfjfToMi1dsnw1EXKGJNLTcsuGORHz6SS9swRgkBsou33MQ2n51/boIDrbsg4tIBbRpEWK2kw==,
      }
    engines: { node: ">=v18" }

  "@commitlint/to-lines@19.8.1":
    resolution:
      {
        integrity: sha512-98Mm5inzbWTKuZQr2aW4SReY6WUukdWXuZhrqf1QdKPZBCCsXuG87c+iP0bwtD6DBnmVVQjgp4whoHRVixyPBg==,
      }
    engines: { node: ">=v18" }

  "@commitlint/top-level@19.8.1":
    resolution:
      {
        integrity: sha512-Ph8IN1IOHPSDhURCSXBz44+CIu+60duFwRsg6HqaISFHQHbmBtxVw4ZrFNIYUzEP7WwrNPxa2/5qJ//NK1FGcw==,
      }
    engines: { node: ">=v18" }

  "@commitlint/types@19.8.1":
    resolution:
      {
        integrity: sha512-/yCrWGCoA1SVKOks25EGadP9Pnj0oAIHGpl2wH2M2Y46dPM2ueb8wyCVOD7O3WCTkaJ0IkKvzhl1JY7+uCT2Dw==,
      }
    engines: { node: ">=v18" }

  "@docsearch/css@3.8.2":
    resolution:
      {
        integrity: sha512-y05ayQFyUmCXze79+56v/4HpycYF3uFqB78pLPrSV5ZKAlDuIAAJNhaRi8tTdRNXh05yxX/TyNnzD6LwSM89vQ==,
      }

  "@docsearch/js@3.8.2":
    resolution:
      {
        integrity: sha512-Q5wY66qHn0SwA7Taa0aDbHiJvaFJLOJyHmooQ7y8hlwwQLQ/5WwCcoX0g7ii04Qi2DJlHsd0XXzJ8Ypw9+9YmQ==,
      }

  "@docsearch/react@3.8.2":
    resolution:
      {
        integrity: sha512-xCRrJQlTt8N9GU0DG4ptwHRkfnSnD/YpdeaXe02iKfqs97TkZJv60yE+1eq/tjPcVnTW8dP5qLP7itifFVV5eg==,
      }
    peerDependencies:
      "@types/react": ">= 16.8.0 < 19.0.0"
      react: ">= 16.8.0 < 19.0.0"
      react-dom: ">= 16.8.0 < 19.0.0"
      search-insights: ">= 1 < 3"
    peerDependenciesMeta:
      "@types/react":
        optional: true
      react:
        optional: true
      react-dom:
        optional: true
      search-insights:
        optional: true

<<<<<<< HEAD
  "@es-joy/jsdoccomment@0.56.0":
    resolution:
      {
        integrity: sha512-c6EW+aA1w2rjqOMjbL93nZlwxp6c1Ln06vTYs5FjRRhmJXK8V/OrSXdT+pUr4aRYgjCgu8/OkiZr0tzeVrRSbw==,
      }
    engines: { node: ">=20.11.0" }

  "@esbuild/aix-ppc64@0.25.10":
    resolution:
      {
        integrity: sha512-0NFWnA+7l41irNuaSVlLfgNT12caWJVLzp5eAVhZ0z1qpxbockccEt3s+149rE64VUI3Ml2zt8Nv5JVc4QXTsw==,
      }
    engines: { node: ">=18" }
=======
  '@es-joy/jsdoccomment@0.58.0':
    resolution: {integrity: sha512-smMc5pDht/UVsCD3hhw/a/e/p8m0RdRYiluXToVfd+d4yaQQh7nn9bACjkk6nXJvat7EWPAxuFkMEFfrxeGa3Q==}
    engines: {node: '>=20.11.0'}

  '@esbuild/aix-ppc64@0.25.10':
    resolution: {integrity: sha512-0NFWnA+7l41irNuaSVlLfgNT12caWJVLzp5eAVhZ0z1qpxbockccEt3s+149rE64VUI3Ml2zt8Nv5JVc4QXTsw==}
    engines: {node: '>=18'}
>>>>>>> 4cbf2f05
    cpu: [ppc64]
    os: [aix]

  "@esbuild/android-arm64@0.25.10":
    resolution:
      {
        integrity: sha512-LSQa7eDahypv/VO6WKohZGPSJDq5OVOo3UoFR1E4t4Gj1W7zEQMUhI+lo81H+DtB+kP+tDgBp+M4oNCwp6kffg==,
      }
    engines: { node: ">=18" }
    cpu: [arm64]
    os: [android]

  "@esbuild/android-arm@0.25.10":
    resolution:
      {
        integrity: sha512-dQAxF1dW1C3zpeCDc5KqIYuZ1tgAdRXNoZP7vkBIRtKZPYe2xVr/d3SkirklCHudW1B45tGiUlz2pUWDfbDD4w==,
      }
    engines: { node: ">=18" }
    cpu: [arm]
    os: [android]

  "@esbuild/android-x64@0.25.10":
    resolution:
      {
        integrity: sha512-MiC9CWdPrfhibcXwr39p9ha1x0lZJ9KaVfvzA0Wxwz9ETX4v5CHfF09bx935nHlhi+MxhA63dKRRQLiVgSUtEg==,
      }
    engines: { node: ">=18" }
    cpu: [x64]
    os: [android]

  "@esbuild/darwin-arm64@0.25.10":
    resolution:
      {
        integrity: sha512-JC74bdXcQEpW9KkV326WpZZjLguSZ3DfS8wrrvPMHgQOIEIG/sPXEN/V8IssoJhbefLRcRqw6RQH2NnpdprtMA==,
      }
    engines: { node: ">=18" }
    cpu: [arm64]
    os: [darwin]

  "@esbuild/darwin-x64@0.25.10":
    resolution:
      {
        integrity: sha512-tguWg1olF6DGqzws97pKZ8G2L7Ig1vjDmGTwcTuYHbuU6TTjJe5FXbgs5C1BBzHbJ2bo1m3WkQDbWO2PvamRcg==,
      }
    engines: { node: ">=18" }
    cpu: [x64]
    os: [darwin]

  "@esbuild/freebsd-arm64@0.25.10":
    resolution:
      {
        integrity: sha512-3ZioSQSg1HT2N05YxeJWYR+Libe3bREVSdWhEEgExWaDtyFbbXWb49QgPvFH8u03vUPX10JhJPcz7s9t9+boWg==,
      }
    engines: { node: ">=18" }
    cpu: [arm64]
    os: [freebsd]

  "@esbuild/freebsd-x64@0.25.10":
    resolution:
      {
        integrity: sha512-LLgJfHJk014Aa4anGDbh8bmI5Lk+QidDmGzuC2D+vP7mv/GeSN+H39zOf7pN5N8p059FcOfs2bVlrRr4SK9WxA==,
      }
    engines: { node: ">=18" }
    cpu: [x64]
    os: [freebsd]

  "@esbuild/linux-arm64@0.25.10":
    resolution:
      {
        integrity: sha512-5luJWN6YKBsawd5f9i4+c+geYiVEw20FVW5x0v1kEMWNq8UctFjDiMATBxLvmmHA4bf7F6hTRaJgtghFr9iziQ==,
      }
    engines: { node: ">=18" }
    cpu: [arm64]
    os: [linux]

  "@esbuild/linux-arm@0.25.10":
    resolution:
      {
        integrity: sha512-oR31GtBTFYCqEBALI9r6WxoU/ZofZl962pouZRTEYECvNF/dtXKku8YXcJkhgK/beU+zedXfIzHijSRapJY3vg==,
      }
    engines: { node: ">=18" }
    cpu: [arm]
    os: [linux]

  "@esbuild/linux-ia32@0.25.10":
    resolution:
      {
        integrity: sha512-NrSCx2Kim3EnnWgS4Txn0QGt0Xipoumb6z6sUtl5bOEZIVKhzfyp/Lyw4C1DIYvzeW/5mWYPBFJU3a/8Yr75DQ==,
      }
    engines: { node: ">=18" }
    cpu: [ia32]
    os: [linux]

  "@esbuild/linux-loong64@0.25.10":
    resolution:
      {
        integrity: sha512-xoSphrd4AZda8+rUDDfD9J6FUMjrkTz8itpTITM4/xgerAZZcFW7Dv+sun7333IfKxGG8gAq+3NbfEMJfiY+Eg==,
      }
    engines: { node: ">=18" }
    cpu: [loong64]
    os: [linux]

  "@esbuild/linux-mips64el@0.25.10":
    resolution:
      {
        integrity: sha512-ab6eiuCwoMmYDyTnyptoKkVS3k8fy/1Uvq7Dj5czXI6DF2GqD2ToInBI0SHOp5/X1BdZ26RKc5+qjQNGRBelRA==,
      }
    engines: { node: ">=18" }
    cpu: [mips64el]
    os: [linux]

  "@esbuild/linux-ppc64@0.25.10":
    resolution:
      {
        integrity: sha512-NLinzzOgZQsGpsTkEbdJTCanwA5/wozN9dSgEl12haXJBzMTpssebuXR42bthOF3z7zXFWH1AmvWunUCkBE4EA==,
      }
    engines: { node: ">=18" }
    cpu: [ppc64]
    os: [linux]

  "@esbuild/linux-riscv64@0.25.10":
    resolution:
      {
        integrity: sha512-FE557XdZDrtX8NMIeA8LBJX3dC2M8VGXwfrQWU7LB5SLOajfJIxmSdyL/gU1m64Zs9CBKvm4UAuBp5aJ8OgnrA==,
      }
    engines: { node: ">=18" }
    cpu: [riscv64]
    os: [linux]

  "@esbuild/linux-s390x@0.25.10":
    resolution:
      {
        integrity: sha512-3BBSbgzuB9ajLoVZk0mGu+EHlBwkusRmeNYdqmznmMc9zGASFjSsxgkNsqmXugpPk00gJ0JNKh/97nxmjctdew==,
      }
    engines: { node: ">=18" }
    cpu: [s390x]
    os: [linux]

  "@esbuild/linux-x64@0.25.10":
    resolution:
      {
        integrity: sha512-QSX81KhFoZGwenVyPoberggdW1nrQZSvfVDAIUXr3WqLRZGZqWk/P4T8p2SP+de2Sr5HPcvjhcJzEiulKgnxtA==,
      }
    engines: { node: ">=18" }
    cpu: [x64]
    os: [linux]

  "@esbuild/netbsd-arm64@0.25.10":
    resolution:
      {
        integrity: sha512-AKQM3gfYfSW8XRk8DdMCzaLUFB15dTrZfnX8WXQoOUpUBQ+NaAFCP1kPS/ykbbGYz7rxn0WS48/81l9hFl3u4A==,
      }
    engines: { node: ">=18" }
    cpu: [arm64]
    os: [netbsd]

  "@esbuild/netbsd-x64@0.25.10":
    resolution:
      {
        integrity: sha512-7RTytDPGU6fek/hWuN9qQpeGPBZFfB4zZgcz2VK2Z5VpdUxEI8JKYsg3JfO0n/Z1E/6l05n0unDCNc4HnhQGig==,
      }
    engines: { node: ">=18" }
    cpu: [x64]
    os: [netbsd]

  "@esbuild/openbsd-arm64@0.25.10":
    resolution:
      {
        integrity: sha512-5Se0VM9Wtq797YFn+dLimf2Zx6McttsH2olUBsDml+lm0GOCRVebRWUvDtkY4BWYv/3NgzS8b/UM3jQNh5hYyw==,
      }
    engines: { node: ">=18" }
    cpu: [arm64]
    os: [openbsd]

  "@esbuild/openbsd-x64@0.25.10":
    resolution:
      {
        integrity: sha512-XkA4frq1TLj4bEMB+2HnI0+4RnjbuGZfet2gs/LNs5Hc7D89ZQBHQ0gL2ND6Lzu1+QVkjp3x1gIcPKzRNP8bXw==,
      }
    engines: { node: ">=18" }
    cpu: [x64]
    os: [openbsd]

  "@esbuild/openharmony-arm64@0.25.10":
    resolution:
      {
        integrity: sha512-AVTSBhTX8Y/Fz6OmIVBip9tJzZEUcY8WLh7I59+upa5/GPhh2/aM6bvOMQySspnCCHvFi79kMtdJS1w0DXAeag==,
      }
    engines: { node: ">=18" }
    cpu: [arm64]
    os: [openharmony]

  "@esbuild/sunos-x64@0.25.10":
    resolution:
      {
        integrity: sha512-fswk3XT0Uf2pGJmOpDB7yknqhVkJQkAQOcW/ccVOtfx05LkbWOaRAtn5SaqXypeKQra1QaEa841PgrSL9ubSPQ==,
      }
    engines: { node: ">=18" }
    cpu: [x64]
    os: [sunos]

  "@esbuild/win32-arm64@0.25.10":
    resolution:
      {
        integrity: sha512-ah+9b59KDTSfpaCg6VdJoOQvKjI33nTaQr4UluQwW7aEwZQsbMCfTmfEO4VyewOxx4RaDT/xCy9ra2GPWmO7Kw==,
      }
    engines: { node: ">=18" }
    cpu: [arm64]
    os: [win32]

  "@esbuild/win32-ia32@0.25.10":
    resolution:
      {
        integrity: sha512-QHPDbKkrGO8/cz9LKVnJU22HOi4pxZnZhhA2HYHez5Pz4JeffhDjf85E57Oyco163GnzNCVkZK0b/n4Y0UHcSw==,
      }
    engines: { node: ">=18" }
    cpu: [ia32]
    os: [win32]

  "@esbuild/win32-x64@0.25.10":
    resolution:
      {
        integrity: sha512-9KpxSVFCu0iK1owoez6aC/s/EdUQLDN3adTxGCqxMVhrPDj6bt5dbrHDXUuq+Bs2vATFBBrQS5vdQ/Ed2P+nbw==,
      }
    engines: { node: ">=18" }
    cpu: [x64]
    os: [win32]

  "@eslint-community/eslint-utils@4.9.0":
    resolution:
      {
        integrity: sha512-ayVFHdtZ+hsq1t2Dy24wCmGXGe4q9Gu3smhLYALJrr473ZH27MsnSL+LKUlimp4BWJqMDMLmPpx/Q9R3OAlL4g==,
      }
    engines: { node: ^12.22.0 || ^14.17.0 || >=16.0.0 }
    peerDependencies:
      eslint: ^6.0.0 || ^7.0.0 || >=8.0.0

  "@eslint-community/regexpp@4.12.1":
    resolution:
      {
        integrity: sha512-CCZCDJuduB9OUkFkY2IgppNZMi2lBQgD2qzwXkEia16cge2pijY/aXi96CJMquDMn3nJdlPV1A5KrJEXwfLNzQ==,
      }
    engines: { node: ^12.0.0 || ^14.0.0 || >=16.0.0 }

  "@eslint/config-array@0.21.0":
    resolution:
      {
        integrity: sha512-ENIdc4iLu0d93HeYirvKmrzshzofPw6VkZRKQGe9Nv46ZnWUzcF1xV01dcvEg/1wXUR61OmmlSfyeyO7EvjLxQ==,
      }
    engines: { node: ^18.18.0 || ^20.9.0 || >=21.1.0 }

  "@eslint/config-helpers@0.3.1":
    resolution:
      {
        integrity: sha512-xR93k9WhrDYpXHORXpxVL5oHj3Era7wo6k/Wd8/IsQNnZUTzkGS29lyn3nAT05v6ltUuTFVCCYDEGfy2Or/sPA==,
      }
    engines: { node: ^18.18.0 || ^20.9.0 || >=21.1.0 }

  "@eslint/core@0.15.2":
    resolution:
      {
        integrity: sha512-78Md3/Rrxh83gCxoUc0EiciuOHsIITzLy53m3d9UyiW8y9Dj2D29FeETqyKA+BRK76tnTp6RXWb3pCay8Oyomg==,
      }
    engines: { node: ^18.18.0 || ^20.9.0 || >=21.1.0 }

  "@eslint/eslintrc@3.3.1":
    resolution:
      {
        integrity: sha512-gtF186CXhIl1p4pJNGZw8Yc6RlshoePRvE0X91oPGb3vZ8pM3qOS9W9NGPat9LziaBV7XrJWGylNQXkGcnM3IQ==,
      }
    engines: { node: ^18.18.0 || ^20.9.0 || >=21.1.0 }

  "@eslint/js@9.36.0":
    resolution:
      {
        integrity: sha512-uhCbYtYynH30iZErszX78U+nR3pJU3RHGQ57NXy5QupD4SBVwDeU8TNBy+MjMngc1UyIW9noKqsRqfjQTBU2dw==,
      }
    engines: { node: ^18.18.0 || ^20.9.0 || >=21.1.0 }

  "@eslint/object-schema@2.1.6":
    resolution:
      {
        integrity: sha512-RBMg5FRL0I0gs51M/guSAj5/e14VQ4tpZnQNWwuDT66P14I43ItmPfIZRhO9fUVIPOAQXU47atlywZ/czoqFPA==,
      }
    engines: { node: ^18.18.0 || ^20.9.0 || >=21.1.0 }

  "@eslint/plugin-kit@0.3.5":
    resolution:
      {
        integrity: sha512-Z5kJ+wU3oA7MMIqVR9tyZRtjYPr4OC004Q4Rw7pgOKUOKkJfZ3O24nz3WYfGRpMDNmcOi3TwQOmgm7B7Tpii0w==,
      }
    engines: { node: ^18.18.0 || ^20.9.0 || >=21.1.0 }

  "@gerrit0/mini-shiki@3.13.0":
    resolution:
      {
        integrity: sha512-mCrNvZNYNrwKer5PWLF6cOc0OEe2eKzgy976x+IT2tynwJYl+7UpHTSeXQJGijgTcoOf+f359L946unWlYRnsg==,
      }

  "@grpc/grpc-js@1.14.0":
    resolution:
      {
        integrity: sha512-N8Jx6PaYzcTRNzirReJCtADVoq4z7+1KQ4E70jTg/koQiMoUSN1kbNjPOqpPbhMFhfU1/l7ixspPl8dNY+FoUg==,
      }
    engines: { node: ">=12.10.0" }

  "@grpc/proto-loader@0.7.15":
    resolution:
      {
        integrity: sha512-tMXdRCfYVixjuFK+Hk0Q1s38gV9zDiDJfWL3h1rv4Qc39oILCu1TRTDt7+fGUI8K4G1Fj125Hx/ru3azECWTyQ==,
      }
    engines: { node: ">=6" }
    hasBin: true

  "@grpc/proto-loader@0.8.0":
    resolution:
      {
        integrity: sha512-rc1hOQtjIWGxcxpb9aHAfLpIctjEnsDehj0DAiVfBlmT84uvR0uUtN2hEi/ecvWVjXUGf5qPF4qEgiLOx1YIMQ==,
      }
    engines: { node: ">=6" }
    hasBin: true

  "@humanfs/core@0.19.1":
    resolution:
      {
        integrity: sha512-5DyQ4+1JEUzejeK1JGICcideyfUbGixgS9jNgex5nqkW+cY7WZhxBigmieN5Qnw9ZosSNVC9KQKyb+GUaGyKUA==,
      }
    engines: { node: ">=18.18.0" }

  "@humanfs/node@0.16.7":
    resolution:
      {
        integrity: sha512-/zUx+yOsIrG4Y43Eh2peDeKCxlRt/gET6aHfaKpuq267qXdYDFViVHfMaLyygZOnl0kGWxFIgsBy8QFuTLUXEQ==,
      }
    engines: { node: ">=18.18.0" }

  "@humanwhocodes/module-importer@1.0.1":
    resolution:
      {
        integrity: sha512-bxveV4V8v5Yb4ncFTT3rPSgZBOpCkjfK0y4oVVVJwIuDVBRMDXrPyXRL988i5ap9m9bnyEEjWfm5WkBmtffLfA==,
      }
    engines: { node: ">=12.22" }

  "@humanwhocodes/retry@0.4.3":
    resolution:
      {
        integrity: sha512-bV0Tgo9K4hfPCek+aMAn81RppFKv2ySDQeMoSZuvTASywNTnVJCArCZE2FWqpvIatKu7VMRLWlR1EazvVhDyhQ==,
      }
    engines: { node: ">=18.18" }

  "@iconify-json/simple-icons@1.2.52":
    resolution:
      {
        integrity: sha512-c41YOMzBhl3hp58WJLxT+Qq3UhBd8GZAMkbS8ddlCuIGLW0COGe2YSfOA2+poA8/bxLhUQODRNjAy3KhiAOtzA==,
      }

  "@iconify/types@2.0.0":
    resolution:
      {
        integrity: sha512-+wluvCrRhXrhyOmRDJ3q8mux9JkKy5SJ/v8ol2tu4FVjyYvtEzkc/3pK15ET6RKg4b4w4BmTk1+gsCUhf21Ykg==,
      }

  "@isaacs/balanced-match@4.0.1":
    resolution:
      {
        integrity: sha512-yzMTt9lEb8Gv7zRioUilSglI0c0smZ9k5D65677DLWLtWJaXIS3CqcGyUFByYKlnUj6TkjLVs54fBl6+TiGQDQ==,
      }
    engines: { node: 20 || >=22 }

  "@isaacs/brace-expansion@5.0.0":
    resolution:
      {
        integrity: sha512-ZT55BDLV0yv0RBm2czMiZ+SqCGO7AvmOM3G/w2xhVPH+te0aKgFjmBvGlL1dH+ql2tgGO3MVrbb3jCKyvpgnxA==,
      }
    engines: { node: 20 || >=22 }

  "@isaacs/cliui@8.0.2":
    resolution:
      {
        integrity: sha512-O8jcjabXaleOG9DQ0+ARXWZBTfnP4WNAqzuiJK7ll44AmxGKv/J2M4TPjxjY3znBCfvBXFzucm1twdyFybFqEA==,
      }
    engines: { node: ">=12" }

  "@istanbuljs/schema@0.1.3":
    resolution:
      {
        integrity: sha512-ZXRY4jNvVgSVQ8DL3LTcakaAtXwTVUxE81hslsyD2AtoXW/wVob10HkOJ1X/pAlcI7D+2YoZKg5do8G/w6RYgA==,
      }
    engines: { node: ">=8" }

  "@jridgewell/gen-mapping@0.3.13":
    resolution:
      {
        integrity: sha512-2kkt/7niJ6MgEPxF0bYdQ6etZaA+fQvDcLKckhy1yIQOzaoKjBBjSj63/aLVjYE3qhRt5dvM+uUyfCg6UKCBbA==,
      }

  "@jridgewell/resolve-uri@3.1.2":
    resolution:
      {
        integrity: sha512-bRISgCIjP20/tbWSPWMEi54QVPRZExkuD9lJL+UIxUKtwVJA8wW1Trb1jMs1RFXo1CBTNZ/5hpC9QvmKWdopKw==,
      }
    engines: { node: ">=6.0.0" }

  "@jridgewell/sourcemap-codec@1.5.5":
    resolution:
      {
        integrity: sha512-cYQ9310grqxueWbl+WuIUIaiUaDcj7WOq5fVhEljNVgRfOUhY9fy2zTvfoqWsnebh8Sl70VScFbICvJnLKB0Og==,
      }

  "@jridgewell/trace-mapping@0.3.31":
    resolution:
      {
        integrity: sha512-zzNR+SdQSDJzc8joaeP8QQoCQr8NuYx2dIIytl1QeBEZHJ9uW6hebsrYgbz8hJwUQao3TWCMtmfV8Nu1twOLAw==,
      }

  "@js-sdsl/ordered-map@4.4.2":
    resolution:
      {
        integrity: sha512-iUKgm52T8HOE/makSxjqoWhe95ZJA1/G1sYsGev2JDKUSS14KAgg1LHb+Ba+IPow0xflbnSkOsZcO08C7w1gYw==,
      }

  "@jsonjoy.com/base64@1.1.2":
    resolution:
      {
        integrity: sha512-q6XAnWQDIMA3+FTiOYajoYqySkO+JSat0ytXGSuRdq9uXE7o92gzuQwQM14xaCRlBLGq3v5miDGC4vkVTn54xA==,
      }
    engines: { node: ">=10.0" }
    peerDependencies:
      tslib: "2"

  "@jsonjoy.com/buffers@1.0.0":
    resolution:
      {
        integrity: sha512-NDigYR3PHqCnQLXYyoLbnEdzMMvzeiCWo1KOut7Q0CoIqg9tUAPKJ1iq/2nFhc5kZtexzutNY0LFjdwWL3Dw3Q==,
      }
    engines: { node: ">=10.0" }
    peerDependencies:
      tslib: "2"

  "@jsonjoy.com/codegen@1.0.0":
    resolution:
      {
        integrity: sha512-E8Oy+08cmCf0EK/NMxpaJZmOxPqM+6iSe2S4nlSBrPZOORoDJILxtbSUEDKQyTamm/BVAhIGllOBNU79/dwf0g==,
      }
    engines: { node: ">=10.0" }
    peerDependencies:
      tslib: "2"

  "@jsonjoy.com/json-pack@1.14.0":
    resolution:
      {
        integrity: sha512-LpWbYgVnKzphN5S6uss4M25jJ/9+m6q6UJoeN6zTkK4xAGhKsiBRPVeF7OYMWonn5repMQbE5vieRXcMUrKDKw==,
      }
    engines: { node: ">=10.0" }
    peerDependencies:
      tslib: "2"

  "@jsonjoy.com/json-pointer@1.0.2":
    resolution:
      {
        integrity: sha512-Fsn6wM2zlDzY1U+v4Nc8bo3bVqgfNTGcn6dMgs6FjrEnt4ZCe60o6ByKRjOGlI2gow0aE/Q41QOigdTqkyK5fg==,
      }
    engines: { node: ">=10.0" }
    peerDependencies:
      tslib: "2"

  "@jsonjoy.com/util@1.9.0":
    resolution:
      {
        integrity: sha512-pLuQo+VPRnN8hfPqUTLTHk126wuYdXVxE6aDmjSeV4NCAgyxWbiOIeNJVtID3h1Vzpoi9m4jXezf73I6LgabgQ==,
      }
    engines: { node: ">=10.0" }
    peerDependencies:
      tslib: "2"

  "@microsoft/tsdoc-config@0.17.1":
    resolution:
      {
        integrity: sha512-UtjIFe0C6oYgTnad4q1QP4qXwLhe6tIpNTRStJ2RZEPIkqQPREAwE5spzVxsdn9UaEMUqhh0AqSx3X4nWAKXWw==,
      }

  "@microsoft/tsdoc@0.15.1":
    resolution:
      {
        integrity: sha512-4aErSrCR/On/e5G2hDP0wjooqDdauzEbIq8hIkIe5pXV0rtWJZvdCEKL0ykZxex+IxIwBp0eGeV48hQN07dXtw==,
      }

  "@nodelib/fs.scandir@2.1.5":
    resolution:
      {
        integrity: sha512-vq24Bq3ym5HEQm2NKCr3yXDwjc7vTsEThRDnkp2DK9p1uqLR+DHurm/NOTo0KG7HYHU7eppKZj3MyqYuMBf62g==,
      }
    engines: { node: ">= 8" }

  "@nodelib/fs.stat@2.0.5":
    resolution:
      {
        integrity: sha512-RkhPPp2zrqDAQA/2jNhnztcPAlv64XdhIp7a7454A5ovI7Bukxgt7MX7udwAu3zg1DcpPU0rz3VV1SeaqvY4+A==,
      }
    engines: { node: ">= 8" }

  "@nodelib/fs.walk@1.2.8":
    resolution:
      {
        integrity: sha512-oGB+UxlgWcgQkgwo8GcEGwemoTFt3FIO9ababBmaGwXIoBKZ+GTy0pP185beGg7Llih/NSHSV2XAs1lnznocSg==,
      }
    engines: { node: ">= 8" }

  "@oclif/core@4.5.4":
    resolution:
      {
        integrity: sha512-78YYJls8+KG96tReyUsesKKIKqC0qbFSY1peUSrt0P2uGsrgAuU9axQ0iBQdhAlIwZDcTyaj+XXVQkz2kl/O0w==,
      }
    engines: { node: ">=18.0.0" }

  "@oclif/plugin-help@6.2.33":
    resolution:
      {
        integrity: sha512-9L07S61R0tuXrURdLcVtjF79Nbyv3qGplJ88DVskJBxShbROZl3hBG7W/CNltAK3cnMPlXV8K3kKh+C0N0p4xw==,
      }
    engines: { node: ">=18.0.0" }

  "@oclif/plugin-plugins@5.4.47":
    resolution:
      {
        integrity: sha512-eUWNbyYwKPbH+Ca98eI2OBZ6IioWM1aJ6SGp9TrVGRu2qNeDtG/qnqemv3v5qcHzPK211CPSvHJBFYef3J9rBg==,
      }
    engines: { node: ">=18.0.0" }

  "@oclif/test@4.1.14":
    resolution:
      {
        integrity: sha512-FKPUBOnC1KnYZBcYOMNmt0DfdqTdSo2Vx8OnqgnMslHVPRPqrUF1bxfEHaw5W/+vOQLwF7MiEPq8DObpXfJJbg==,
      }
    engines: { node: ">=18.0.0" }
    peerDependencies:
      "@oclif/core": ">= 3.0.0"

  "@pkgjs/parseargs@0.11.0":
    resolution:
      {
        integrity: sha512-+1VkjdD0QBLPodGrJUeqarH8VAIvQODIbwh9XpP5Syisf7YoQgsJKPNFoqqLQlu+VQ/tVSshMR6loPMn8U+dPg==,
      }
    engines: { node: ">=14" }

  "@protobufjs/aspromise@1.1.2":
    resolution:
      {
        integrity: sha512-j+gKExEuLmKwvz3OgROXtrJ2UG2x8Ch2YZUxahh+s1F2HZ+wAceUNLkvy6zKCPVRkU++ZWQrdxsUeQXmcg4uoQ==,
      }

  "@protobufjs/base64@1.1.2":
    resolution:
      {
        integrity: sha512-AZkcAA5vnN/v4PDqKyMR5lx7hZttPDgClv83E//FMNhR2TMcLUhfRUBHCmSl0oi9zMgDDqRUJkSxO3wm85+XLg==,
      }

  "@protobufjs/codegen@2.0.4":
    resolution:
      {
        integrity: sha512-YyFaikqM5sH0ziFZCN3xDC7zeGaB/d0IUb9CATugHWbd1FRFwWwt4ld4OYMPWu5a3Xe01mGAULCdqhMlPl29Jg==,
      }

  "@protobufjs/eventemitter@1.1.0":
    resolution:
      {
        integrity: sha512-j9ednRT81vYJ9OfVuXG6ERSTdEL1xVsNgqpkxMsbIabzSo3goCjDIveeGv5d03om39ML71RdmrGNjG5SReBP/Q==,
      }

  "@protobufjs/fetch@1.1.0":
    resolution:
      {
        integrity: sha512-lljVXpqXebpsijW71PZaCYeIcE5on1w5DlQy5WH6GLbFryLUrBD4932W/E2BSpfRJWseIL4v/KPgBFxDOIdKpQ==,
      }

  "@protobufjs/float@1.0.2":
    resolution:
      {
        integrity: sha512-Ddb+kVXlXst9d+R9PfTIxh1EdNkgoRe5tOX6t01f1lYWOvJnSPDBlG241QLzcyPdoNTsblLUdujGSE4RzrTZGQ==,
      }

  "@protobufjs/inquire@1.1.0":
    resolution:
      {
        integrity: sha512-kdSefcPdruJiFMVSbn801t4vFK7KB/5gd2fYvrxhuJYg8ILrmn9SKSX2tZdV6V+ksulWqS7aXjBcRXl3wHoD9Q==,
      }

  "@protobufjs/path@1.1.2":
    resolution:
      {
        integrity: sha512-6JOcJ5Tm08dOHAbdR3GrvP+yUUfkjG5ePsHYczMFLq3ZmMkAD98cDgcT2iA1lJ9NVwFd4tH/iSSoe44YWkltEA==,
      }

  "@protobufjs/pool@1.1.0":
    resolution:
      {
        integrity: sha512-0kELaGSIDBKvcgS4zkjz1PeddatrjYcmMWOlAuAPwAeccUrPHdUqo/J6LiymHHEiJT5NrF1UVwxY14f+fy4WQw==,
      }

  "@protobufjs/utf8@1.1.0":
    resolution:
      {
        integrity: sha512-Vvn3zZrhQZkkBE8LSuW3em98c0FwgO4nxzv6OdSxPKJIEKY2bGbHn+mhGIPerzI4twdxaP8/0+06HBpwf345Lw==,
      }

  "@rollup/rollup-android-arm-eabi@4.52.0":
    resolution:
      {
        integrity: sha512-VxDYCDqOaR7NXzAtvRx7G1u54d2kEHopb28YH/pKzY6y0qmogP3gG7CSiWsq9WvDFxOQMpNEyjVAHZFXfH3o/A==,
      }
    cpu: [arm]
    os: [android]

  "@rollup/rollup-android-arm64@4.52.0":
    resolution:
      {
        integrity: sha512-pqDirm8koABIKvzL59YI9W9DWbRlTX7RWhN+auR8HXJxo89m4mjqbah7nJZjeKNTNYopqL+yGg+0mhCpf3xZtQ==,
      }
    cpu: [arm64]
    os: [android]

  "@rollup/rollup-darwin-arm64@4.52.0":
    resolution:
      {
        integrity: sha512-YCdWlY/8ltN6H78HnMsRHYlPiKvqKagBP1r+D7SSylxX+HnsgXGCmLiV3Y4nSyY9hW8qr8U9LDUx/Lo7M6MfmQ==,
      }
    cpu: [arm64]
    os: [darwin]

  "@rollup/rollup-darwin-x64@4.52.0":
    resolution:
      {
        integrity: sha512-z4nw6y1j+OOSGzuVbSWdIp1IUks9qNw4dc7z7lWuWDKojY38VMWBlEN7F9jk5UXOkUcp97vA1N213DF+Lz8BRg==,
      }
    cpu: [x64]
    os: [darwin]

  "@rollup/rollup-freebsd-arm64@4.52.0":
    resolution:
      {
        integrity: sha512-Q/dv9Yvyr5rKlK8WQJZVrp5g2SOYeZUs9u/t2f9cQ2E0gJjYB/BWoedXfUT0EcDJefi2zzVfhcOj8drWCzTviw==,
      }
    cpu: [arm64]
    os: [freebsd]

  "@rollup/rollup-freebsd-x64@4.52.0":
    resolution:
      {
        integrity: sha512-kdBsLs4Uile/fbjZVvCRcKB4q64R+1mUq0Yd7oU1CMm1Av336ajIFqNFovByipciuUQjBCPMxwJhCgfG2re3rg==,
      }
    cpu: [x64]
    os: [freebsd]

  "@rollup/rollup-linux-arm-gnueabihf@4.52.0":
    resolution:
      {
        integrity: sha512-aL6hRwu0k7MTUESgkg7QHY6CoqPgr6gdQXRJI1/VbFlUMwsSzPGSR7sG5d+MCbYnJmJwThc2ol3nixj1fvI/zQ==,
      }
    cpu: [arm]
    os: [linux]

  "@rollup/rollup-linux-arm-musleabihf@4.52.0":
    resolution:
      {
        integrity: sha512-BTs0M5s1EJejgIBJhCeiFo7GZZ2IXWkFGcyZhxX4+8usnIo5Mti57108vjXFIQmmJaRyDwmV59Tw64Ap1dkwMw==,
      }
    cpu: [arm]
    os: [linux]

  "@rollup/rollup-linux-arm64-gnu@4.52.0":
    resolution:
      {
        integrity: sha512-uj672IVOU9m08DBGvoPKPi/J8jlVgjh12C9GmjjBxCTQc3XtVmRkRKyeHSmIKQpvJ7fIm1EJieBUcnGSzDVFyw==,
      }
    cpu: [arm64]
    os: [linux]

  "@rollup/rollup-linux-arm64-musl@4.52.0":
    resolution:
      {
        integrity: sha512-/+IVbeDMDCtB/HP/wiWsSzduD10SEGzIZX2945KSgZRNi4TSkjHqRJtNTVtVb8IRwhJ65ssI56krlLik+zFWkw==,
      }
    cpu: [arm64]
    os: [linux]

  "@rollup/rollup-linux-loong64-gnu@4.52.0":
    resolution:
      {
        integrity: sha512-U1vVzvSWtSMWKKrGoROPBXMh3Vwn93TA9V35PldokHGqiUbF6erSzox/5qrSMKp6SzakvyjcPiVF8yB1xKr9Pg==,
      }
    cpu: [loong64]
    os: [linux]

  "@rollup/rollup-linux-ppc64-gnu@4.52.0":
    resolution:
      {
        integrity: sha512-X/4WfuBAdQRH8cK3DYl8zC00XEE6aM472W+QCycpQJeLWVnHfkv7RyBFVaTqNUMsTgIX8ihMjCvFF9OUgeABzw==,
      }
    cpu: [ppc64]
    os: [linux]

  "@rollup/rollup-linux-riscv64-gnu@4.52.0":
    resolution:
      {
        integrity: sha512-xIRYc58HfWDBZoLmWfWXg2Sq8VCa2iJ32B7mqfWnkx5mekekl0tMe7FHpY8I72RXEcUkaWawRvl3qA55og+cwQ==,
      }
    cpu: [riscv64]
    os: [linux]

  "@rollup/rollup-linux-riscv64-musl@4.52.0":
    resolution:
      {
        integrity: sha512-mbsoUey05WJIOz8U1WzNdf+6UMYGwE3fZZnQqsM22FZ3wh1N887HT6jAOjXs6CNEK3Ntu2OBsyQDXfIjouI4dw==,
      }
    cpu: [riscv64]
    os: [linux]

  "@rollup/rollup-linux-s390x-gnu@4.52.0":
    resolution:
      {
        integrity: sha512-qP6aP970bucEi5KKKR4AuPFd8aTx9EF6BvutvYxmZuWLJHmnq4LvBfp0U+yFDMGwJ+AIJEH5sIP+SNypauMWzg==,
      }
    cpu: [s390x]
    os: [linux]

  "@rollup/rollup-linux-x64-gnu@4.52.0":
    resolution:
      {
        integrity: sha512-nmSVN+F2i1yKZ7rJNKO3G7ZzmxJgoQBQZ/6c4MuS553Grmr7WqR7LLDcYG53Z2m9409z3JLt4sCOhLdbKQ3HmA==,
      }
    cpu: [x64]
    os: [linux]

  "@rollup/rollup-linux-x64-musl@4.52.0":
    resolution:
      {
        integrity: sha512-2d0qRo33G6TfQVjaMR71P+yJVGODrt5V6+T0BDYH4EMfGgdC/2HWDVjSSFw888GSzAZUwuska3+zxNUCDco6rQ==,
      }
    cpu: [x64]
    os: [linux]

  "@rollup/rollup-openharmony-arm64@4.52.0":
    resolution:
      {
        integrity: sha512-A1JalX4MOaFAAyGgpO7XP5khquv/7xKzLIyLmhNrbiCxWpMlnsTYr8dnsWM7sEeotNmxvSOEL7F65j0HXFcFsw==,
      }
    cpu: [arm64]
    os: [openharmony]

  "@rollup/rollup-win32-arm64-msvc@4.52.0":
    resolution:
      {
        integrity: sha512-YQugafP/rH0eOOHGjmNgDURrpYHrIX0yuojOI8bwCyXwxC9ZdTd3vYkmddPX0oHONLXu9Rb1dDmT0VNpjkzGGw==,
      }
    cpu: [arm64]
    os: [win32]

  "@rollup/rollup-win32-ia32-msvc@4.52.0":
    resolution:
      {
        integrity: sha512-zYdUYhi3Qe2fndujBqL5FjAFzvNeLxtIqfzNEVKD1I7C37/chv1VxhscWSQHTNfjPCrBFQMnynwA3kpZpZ8w4A==,
      }
    cpu: [ia32]
    os: [win32]

  "@rollup/rollup-win32-x64-gnu@4.52.0":
    resolution:
      {
        integrity: sha512-fGk03kQylNaCOQ96HDMeT7E2n91EqvCDd3RwvT5k+xNdFCeMGnj5b5hEgTGrQuyidqSsD3zJDQ21QIaxXqTBJw==,
      }
    cpu: [x64]
    os: [win32]

  "@rollup/rollup-win32-x64-msvc@4.52.0":
    resolution:
      {
        integrity: sha512-6iKDCVSIUQ8jPMoIV0OytRKniaYyy5EbY/RRydmLW8ZR3cEBhxbWl5ro0rkUNe0ef6sScvhbY79HrjRm8i3vDQ==,
      }
    cpu: [x64]
    os: [win32]

  "@shikijs/core@2.5.0":
    resolution:
      {
        integrity: sha512-uu/8RExTKtavlpH7XqnVYBrfBkUc20ngXiX9NSrBhOVZYv/7XQRKUyhtkeflY5QsxC0GbJThCerruZfsUaSldg==,
      }

  "@shikijs/engine-javascript@2.5.0":
    resolution:
      {
        integrity: sha512-VjnOpnQf8WuCEZtNUdjjwGUbtAVKuZkVQ/5cHy/tojVVRIRtlWMYVjyWhxOmIq05AlSOv72z7hRNRGVBgQOl0w==,
      }

  "@shikijs/engine-oniguruma@2.5.0":
    resolution:
      {
        integrity: sha512-pGd1wRATzbo/uatrCIILlAdFVKdxImWJGQ5rFiB5VZi2ve5xj3Ax9jny8QvkaV93btQEwR/rSz5ERFpC5mKNIw==,
      }

  "@shikijs/engine-oniguruma@3.13.0":
    resolution:
      {
        integrity: sha512-O42rBGr4UDSlhT2ZFMxqM7QzIU+IcpoTMzb3W7AlziI1ZF7R8eS2M0yt5Ry35nnnTX/LTLXFPUjRFCIW+Operg==,
      }

  "@shikijs/langs@2.5.0":
    resolution:
      {
        integrity: sha512-Qfrrt5OsNH5R+5tJ/3uYBBZv3SuGmnRPejV9IlIbFH3HTGLDlkqgHymAlzklVmKBjAaVmkPkyikAV/sQ1wSL+w==,
      }

  "@shikijs/langs@3.13.0":
    resolution:
      {
        integrity: sha512-672c3WAETDYHwrRP0yLy3W1QYB89Hbpj+pO4KhxK6FzIrDI2FoEXNiNCut6BQmEApYLfuYfpgOZaqbY+E9b8wQ==,
      }

  "@shikijs/themes@2.5.0":
    resolution:
      {
        integrity: sha512-wGrk+R8tJnO0VMzmUExHR+QdSaPUl/NKs+a4cQQRWyoc3YFbUzuLEi/KWK1hj+8BfHRKm2jNhhJck1dfstJpiw==,
      }

  "@shikijs/themes@3.13.0":
    resolution:
      {
        integrity: sha512-Vxw1Nm1/Od8jyA7QuAenaV78BG2nSr3/gCGdBkLpfLscddCkzkL36Q5b67SrLLfvAJTOUzW39x4FHVCFriPVgg==,
      }

  "@shikijs/transformers@2.5.0":
    resolution:
      {
        integrity: sha512-SI494W5X60CaUwgi8u4q4m4s3YAFSxln3tzNjOSYqq54wlVgz0/NbbXEb3mdLbqMBztcmS7bVTaEd2w0qMmfeg==,
      }

  "@shikijs/types@2.5.0":
    resolution:
      {
        integrity: sha512-ygl5yhxki9ZLNuNpPitBWvcy9fsSKKaRuO4BAlMyagszQidxcpLAr0qiW/q43DtSIDxO6hEbtYLiFZNXO/hdGw==,
      }

  "@shikijs/types@3.13.0":
    resolution:
      {
        integrity: sha512-oM9P+NCFri/mmQ8LoFGVfVyemm5Hi27330zuOBp0annwJdKH1kOLndw3zCtAVDehPLg9fKqoEx3Ht/wNZxolfw==,
      }

  "@shikijs/vscode-textmate@10.0.2":
    resolution:
      {
        integrity: sha512-83yeghZ2xxin3Nj8z1NMd/NCuca+gsYXswywDy5bHvwlWL8tpTQmzGeUuHd9FC3E/SBEMvzJRwWEOz5gGes9Qg==,
      }

  "@sindresorhus/merge-streams@2.3.0":
    resolution:
      {
        integrity: sha512-LtoMMhxAlorcGhmFYI+LhPgbPZCkgP6ra1YL604EeF6U98pLlQ3iWIGMdWSC+vWmPBWBNgmDBAhnAobLROJmwg==,
      }
    engines: { node: ">=18" }

  "@sinonjs/commons@3.0.1":
    resolution:
      {
        integrity: sha512-K3mCHKQ9sVh8o1C9cxkwxaOmXoAMlDxC1mYyHrjqOWEcBjYr76t96zL2zlj5dUGZ3HSw240X1qgH3Mjf1yJWpQ==,
      }

  "@sinonjs/fake-timers@11.2.2":
    resolution:
      {
        integrity: sha512-G2piCSxQ7oWOxwGSAyFHfPIsyeJGXYtc6mFbnFA+kRXkiEnTl8c/8jul2S329iFBnDI9HGoeWWAZvuvOkZccgw==,
      }

  "@sinonjs/fake-timers@13.0.5":
    resolution:
      {
        integrity: sha512-36/hTbH2uaWuGVERyC6da9YwGWnzUZXuPro/F2LfsdOsLnCojz/iSH8MxUt/FD2S5XBSVPhmArFUXcpCQ2Hkiw==,
      }

  "@sinonjs/samsam@8.0.3":
    resolution:
      {
        integrity: sha512-hw6HbX+GyVZzmaYNh82Ecj1vdGZrqVIn/keDTg63IgAwiQPO+xCz99uG6Woqgb4tM0mUiFENKZ4cqd7IX94AXQ==,
      }

  "@sinonjs/text-encoding@0.7.3":
    resolution:
      {
        integrity: sha512-DE427ROAphMQzU4ENbliGYrBSYPXF+TtLg9S8vzeA+OF4ZKzoDdzfL8sxuMUGS/lgRhM6j1URSk9ghf7Xo1tyA==,
      }

  "@smithy/abort-controller@4.1.1":
    resolution:
      {
        integrity: sha512-vkzula+IwRvPR6oKQhMYioM3A/oX/lFCZiwuxkQbRhqJS2S4YRY2k7k/SyR2jMf3607HLtbEwlRxi0ndXHMjRg==,
      }
    engines: { node: ">=18.0.0" }

  "@smithy/config-resolver@4.2.2":
    resolution:
      {
        integrity: sha512-IT6MatgBWagLybZl1xQcURXRICvqz1z3APSCAI9IqdvfCkrA7RaQIEfgC6G/KvfxnDfQUDqFV+ZlixcuFznGBQ==,
      }
    engines: { node: ">=18.0.0" }

  "@smithy/core@3.11.1":
    resolution:
      {
        integrity: sha512-REH7crwORgdjSpYs15JBiIWOYjj0hJNC3aCecpJvAlMMaaqL5i2CLb1i6Hc4yevToTKSqslLMI9FKjhugEwALA==,
      }
    engines: { node: ">=18.0.0" }

  "@smithy/credential-provider-imds@4.1.2":
    resolution:
      {
        integrity: sha512-JlYNq8TShnqCLg0h+afqe2wLAwZpuoSgOyzhYvTgbiKBWRov+uUve+vrZEQO6lkdLOWPh7gK5dtb9dS+KGendg==,
      }
    engines: { node: ">=18.0.0" }

  "@smithy/fetch-http-handler@5.2.1":
    resolution:
      {
        integrity: sha512-5/3wxKNtV3wO/hk1is+CZUhL8a1yy/U+9u9LKQ9kZTkMsHaQjJhc3stFfiujtMnkITjzWfndGA2f7g9Uh9vKng==,
      }
    engines: { node: ">=18.0.0" }

  "@smithy/hash-node@4.1.1":
    resolution:
      {
        integrity: sha512-H9DIU9WBLhYrvPs9v4sYvnZ1PiAI0oc8CgNQUJ1rpN3pP7QADbTOUjchI2FB764Ub0DstH5xbTqcMJu1pnVqxA==,
      }
    engines: { node: ">=18.0.0" }

  "@smithy/invalid-dependency@4.1.1":
    resolution:
      {
        integrity: sha512-1AqLyFlfrrDkyES8uhINRlJXmHA2FkG+3DY8X+rmLSqmFwk3DJnvhyGzyByPyewh2jbmV+TYQBEfngQax8IFGg==,
      }
    engines: { node: ">=18.0.0" }

  "@smithy/is-array-buffer@2.2.0":
    resolution:
      {
        integrity: sha512-GGP3O9QFD24uGeAXYUjwSTXARoqpZykHadOmA8G5vfJPK0/DC67qa//0qvqrJzL1xc8WQWX7/yc7fwudjPHPhA==,
      }
    engines: { node: ">=14.0.0" }

  "@smithy/is-array-buffer@4.1.0":
    resolution:
      {
        integrity: sha512-ePTYUOV54wMogio+he4pBybe8fwg4sDvEVDBU8ZlHOZXbXK3/C0XfJgUCu6qAZcawv05ZhZzODGUerFBPsPUDQ==,
      }
    engines: { node: ">=18.0.0" }

  "@smithy/middleware-content-length@4.1.1":
    resolution:
      {
        integrity: sha512-9wlfBBgTsRvC2JxLJxv4xDGNBrZuio3AgSl0lSFX7fneW2cGskXTYpFxCdRYD2+5yzmsiTuaAJD1Wp7gWt9y9w==,
      }
    engines: { node: ">=18.0.0" }

  "@smithy/middleware-endpoint@4.2.3":
    resolution:
      {
        integrity: sha512-+1H5A28DeffRVrqmVmtqtRraEjoaC6JVap3xEQdVoBh2EagCVY7noPmcBcG4y7mnr9AJitR1ZAse2l+tEtK5vg==,
      }
    engines: { node: ">=18.0.0" }

  "@smithy/middleware-retry@4.2.4":
    resolution:
      {
        integrity: sha512-amyqYQFewnAviX3yy/rI/n1HqAgfvUdkEhc04kDjxsngAUREKuOI24iwqQUirrj6GtodWmR4iO5Zeyl3/3BwWg==,
      }
    engines: { node: ">=18.0.0" }

  "@smithy/middleware-serde@4.1.1":
    resolution:
      {
        integrity: sha512-lh48uQdbCoj619kRouev5XbWhCwRKLmphAif16c4J6JgJ4uXjub1PI6RL38d3BLliUvSso6klyB/LTNpWSNIyg==,
      }
    engines: { node: ">=18.0.0" }

  "@smithy/middleware-stack@4.1.1":
    resolution:
      {
        integrity: sha512-ygRnniqNcDhHzs6QAPIdia26M7e7z9gpkIMUe/pK0RsrQ7i5MblwxY8078/QCnGq6AmlUUWgljK2HlelsKIb/A==,
      }
    engines: { node: ">=18.0.0" }

  "@smithy/node-config-provider@4.2.2":
    resolution:
      {
        integrity: sha512-SYGTKyPvyCfEzIN5rD8q/bYaOPZprYUPD2f5g9M7OjaYupWOoQFYJ5ho+0wvxIRf471i2SR4GoiZ2r94Jq9h6A==,
      }
    engines: { node: ">=18.0.0" }

  "@smithy/node-http-handler@4.2.1":
    resolution:
      {
        integrity: sha512-REyybygHlxo3TJICPF89N2pMQSf+p+tBJqpVe1+77Cfi9HBPReNjTgtZ1Vg73exq24vkqJskKDpfF74reXjxfw==,
      }
    engines: { node: ">=18.0.0" }

  "@smithy/property-provider@4.1.1":
    resolution:
      {
        integrity: sha512-gm3ZS7DHxUbzC2wr8MUCsAabyiXY0gaj3ROWnhSx/9sPMc6eYLMM4rX81w1zsMaObj2Lq3PZtNCC1J6lpEY7zg==,
      }
    engines: { node: ">=18.0.0" }

  "@smithy/protocol-http@5.2.1":
    resolution:
      {
        integrity: sha512-T8SlkLYCwfT/6m33SIU/JOVGNwoelkrvGjFKDSDtVvAXj/9gOT78JVJEas5a+ETjOu4SVvpCstKgd0PxSu/aHw==,
      }
    engines: { node: ">=18.0.0" }

  "@smithy/querystring-builder@4.1.1":
    resolution:
      {
        integrity: sha512-J9b55bfimP4z/Jg1gNo+AT84hr90p716/nvxDkPGCD4W70MPms0h8KF50RDRgBGZeL83/u59DWNqJv6tEP/DHA==,
      }
    engines: { node: ">=18.0.0" }

  "@smithy/querystring-parser@4.1.1":
    resolution:
      {
        integrity: sha512-63TEp92YFz0oQ7Pj9IuI3IgnprP92LrZtRAkE3c6wLWJxfy/yOPRt39IOKerVr0JS770olzl0kGafXlAXZ1vng==,
      }
    engines: { node: ">=18.0.0" }

  "@smithy/service-error-classification@4.1.2":
    resolution:
      {
        integrity: sha512-Kqd8wyfmBWHZNppZSMfrQFpc3M9Y/kjyN8n8P4DqJJtuwgK1H914R471HTw7+RL+T7+kI1f1gOnL7Vb5z9+NgQ==,
      }
    engines: { node: ">=18.0.0" }

  "@smithy/shared-ini-file-loader@4.2.0":
    resolution:
      {
        integrity: sha512-OQTfmIEp2LLuWdxa8nEEPhZmiOREO6bcB6pjs0AySf4yiZhl6kMOfqmcwcY8BaBPX+0Tb+tG7/Ia/6mwpoZ7Pw==,
      }
    engines: { node: ">=18.0.0" }

  "@smithy/signature-v4@5.2.1":
    resolution:
      {
        integrity: sha512-M9rZhWQLjlQVCCR37cSjHfhriGRN+FQ8UfgrYNufv66TJgk+acaggShl3KS5U/ssxivvZLlnj7QH2CUOKlxPyA==,
      }
    engines: { node: ">=18.0.0" }

  "@smithy/smithy-client@4.6.3":
    resolution:
      {
        integrity: sha512-K27LqywsaqKz4jusdUQYJh/YP2VbnbdskZ42zG8xfV+eovbTtMc2/ZatLWCfSkW0PDsTUXlpvlaMyu8925HsOw==,
      }
    engines: { node: ">=18.0.0" }

  "@smithy/types@4.5.0":
    resolution:
      {
        integrity: sha512-RkUpIOsVlAwUIZXO1dsz8Zm+N72LClFfsNqf173catVlvRZiwPy0x2u0JLEA4byreOPKDZPGjmPDylMoP8ZJRg==,
      }
    engines: { node: ">=18.0.0" }

  "@smithy/url-parser@4.1.1":
    resolution:
      {
        integrity: sha512-bx32FUpkhcaKlEoOMbScvc93isaSiRM75pQ5IgIBaMkT7qMlIibpPRONyx/0CvrXHzJLpOn/u6YiDX2hcvs7Dg==,
      }
    engines: { node: ">=18.0.0" }

  "@smithy/util-base64@4.1.0":
    resolution:
      {
        integrity: sha512-RUGd4wNb8GeW7xk+AY5ghGnIwM96V0l2uzvs/uVHf+tIuVX2WSvynk5CxNoBCsM2rQRSZElAo9rt3G5mJ/gktQ==,
      }
    engines: { node: ">=18.0.0" }

  "@smithy/util-body-length-browser@4.1.0":
    resolution:
      {
        integrity: sha512-V2E2Iez+bo6bUMOTENPr6eEmepdY8Hbs+Uc1vkDKgKNA/brTJqOW/ai3JO1BGj9GbCeLqw90pbbH7HFQyFotGQ==,
      }
    engines: { node: ">=18.0.0" }

  "@smithy/util-body-length-node@4.1.0":
    resolution:
      {
        integrity: sha512-BOI5dYjheZdgR9XiEM3HJcEMCXSoqbzu7CzIgYrx0UtmvtC3tC2iDGpJLsSRFffUpy8ymsg2ARMP5fR8mtuUQQ==,
      }
    engines: { node: ">=18.0.0" }

  "@smithy/util-buffer-from@2.2.0":
    resolution:
      {
        integrity: sha512-IJdWBbTcMQ6DA0gdNhh/BwrLkDR+ADW5Kr1aZmd4k3DIF6ezMV4R2NIAmT08wQJ3yUK82thHWmC/TnK/wpMMIA==,
      }
    engines: { node: ">=14.0.0" }

  "@smithy/util-buffer-from@4.1.0":
    resolution:
      {
        integrity: sha512-N6yXcjfe/E+xKEccWEKzK6M+crMrlwaCepKja0pNnlSkm6SjAeLKKA++er5Ba0I17gvKfN/ThV+ZOx/CntKTVw==,
      }
    engines: { node: ">=18.0.0" }

  "@smithy/util-config-provider@4.1.0":
    resolution:
      {
        integrity: sha512-swXz2vMjrP1ZusZWVTB/ai5gK+J8U0BWvP10v9fpcFvg+Xi/87LHvHfst2IgCs1i0v4qFZfGwCmeD/KNCdJZbQ==,
      }
    engines: { node: ">=18.0.0" }

  "@smithy/util-defaults-mode-browser@4.1.3":
    resolution:
      {
        integrity: sha512-5fm3i2laE95uhY6n6O6uGFxI5SVbqo3/RWEuS3YsT0LVmSZk+0eUqPhKd4qk0KxBRPaT5VNT/WEBUqdMyYoRgg==,
      }
    engines: { node: ">=18.0.0" }

  "@smithy/util-defaults-mode-node@4.1.3":
    resolution:
      {
        integrity: sha512-lwnMzlMslZ9GJNt+/wVjz6+fe9Wp5tqR1xAyQn+iywmP+Ymj0F6NhU/KfHM5jhGPQchRSCcau5weKhFdLIM4cA==,
      }
    engines: { node: ">=18.0.0" }

  "@smithy/util-endpoints@3.1.2":
    resolution:
      {
        integrity: sha512-+AJsaaEGb5ySvf1SKMRrPZdYHRYSzMkCoK16jWnIMpREAnflVspMIDeCVSZJuj+5muZfgGpNpijE3mUNtjv01Q==,
      }
    engines: { node: ">=18.0.0" }

  "@smithy/util-hex-encoding@4.1.0":
    resolution:
      {
        integrity: sha512-1LcueNN5GYC4tr8mo14yVYbh/Ur8jHhWOxniZXii+1+ePiIbsLZ5fEI0QQGtbRRP5mOhmooos+rLmVASGGoq5w==,
      }
    engines: { node: ">=18.0.0" }

  "@smithy/util-middleware@4.1.1":
    resolution:
      {
        integrity: sha512-CGmZ72mL29VMfESz7S6dekqzCh8ZISj3B+w0g1hZFXaOjGTVaSqfAEFAq8EGp8fUL+Q2l8aqNmt8U1tglTikeg==,
      }
    engines: { node: ">=18.0.0" }

  "@smithy/util-retry@4.1.2":
    resolution:
      {
        integrity: sha512-NCgr1d0/EdeP6U5PSZ9Uv5SMR5XRRYoVr1kRVtKZxWL3tixEL3UatrPIMFZSKwHlCcp2zPLDvMubVDULRqeunA==,
      }
    engines: { node: ">=18.0.0" }

  "@smithy/util-stream@4.3.2":
    resolution:
      {
        integrity: sha512-Ka+FA2UCC/Q1dEqUanCdpqwxOFdf5Dg2VXtPtB1qxLcSGh5C1HdzklIt18xL504Wiy9nNUKwDMRTVCbKGoK69g==,
      }
    engines: { node: ">=18.0.0" }

  "@smithy/util-uri-escape@4.1.0":
    resolution:
      {
        integrity: sha512-b0EFQkq35K5NHUYxU72JuoheM6+pytEVUGlTwiFxWFpmddA+Bpz3LgsPRIpBk8lnPE47yT7AF2Egc3jVnKLuPg==,
      }
    engines: { node: ">=18.0.0" }

  "@smithy/util-utf8@2.3.0":
    resolution:
      {
        integrity: sha512-R8Rdn8Hy72KKcebgLiv8jQcQkXoLMOGGv5uI1/k0l+snqkOzQ1R0ChUBCxWMlBsFMekWjq0wRudIweFs7sKT5A==,
      }
    engines: { node: ">=14.0.0" }

  "@smithy/util-utf8@4.1.0":
    resolution:
      {
        integrity: sha512-mEu1/UIXAdNYuBcyEPbjScKi/+MQVXNIuY/7Cm5XLIWe319kDrT5SizBE95jqtmEXoDbGoZxKLCMttdZdqTZKQ==,
      }
    engines: { node: ">=18.0.0" }

  "@smithy/util-waiter@4.1.1":
    resolution:
      {
        integrity: sha512-PJBmyayrlfxM7nbqjomF4YcT1sApQwZio0NHSsT0EzhJqljRmvhzqZua43TyEs80nJk2Cn2FGPg/N8phH6KeCQ==,
      }
    engines: { node: ">=18.0.0" }

  "@types/chai@5.2.2":
    resolution:
      {
        integrity: sha512-8kB30R7Hwqf40JPiKhVzodJs2Qc1ZJ5zuT3uzw5Hq/dhNCl3G3l83jfpdI1e20BP348+fV7VIL/+FxaXkqBmWg==,
      }

  "@types/conventional-commits-parser@5.0.1":
    resolution:
      {
        integrity: sha512-7uz5EHdzz2TqoMfV7ee61Egf5y6NkcO4FB/1iCCQnbeiI1F3xzv3vK5dBCXUCLQgGYS+mUeigK1iKQzvED+QnQ==,
      }

  "@types/debug@4.1.12":
    resolution:
      {
        integrity: sha512-vIChWdVG3LG1SMxEvI/AK+FWJthlrqlTu7fbrlywTkkaONwk/UAGaULXRlf8vkzFBLVm0zkMdCquhL5aOjhXPQ==,
      }

  "@types/deep-eql@4.0.2":
    resolution:
      {
        integrity: sha512-c9h9dVVMigMPc4bwTvC5dxqtqJZwQPePsWjPlpSOnojbor6pGqdk541lfA7AqFQr5pB1BRdq0juY9db81BwyFw==,
      }

  "@types/docker-modem@3.0.6":
    resolution:
      {
        integrity: sha512-yKpAGEuKRSS8wwx0joknWxsmLha78wNMe9R2S3UNsVOkZded8UqOrV8KoeDXoXsjndxwyF3eIhyClGbO1SEhEg==,
      }

  "@types/dockerode@3.3.44":
    resolution:
      {
        integrity: sha512-fUpIHlsbYpxAJb285xx3vp7q5wf5mjqSn3cYwl/MhiM+DB99OdO5sOCPlO0PjO+TyOtphPs7tMVLU/RtOo/JjA==,
      }

  "@types/estree@1.0.8":
    resolution:
      {
        integrity: sha512-dWHzHa2WqEXI/O1E9OjrocMTKJl2mSrEolh1Iomrv6U+JuNwaHXsXx9bLu5gG7BUWFIN0skIQJQ/L1rIex4X6w==,
      }

  "@types/hast@3.0.4":
    resolution:
      {
        integrity: sha512-WPs+bbQw5aCj+x6laNGWLH3wviHtoCv/P3+otBhbOhJgG8qtpdAMlTCxLtsTWA7LH1Oh/bFCHsBn0TPS5m30EQ==,
      }

  "@types/json-schema@7.0.15":
    resolution:
      {
        integrity: sha512-5+fP8P8MFNC+AyZCDxrB2pkZFPGzqQWUzpSeuuVLvm8VMcorNYavBqoFcxK8bQz4Qsbn4oUEEem4wDLfcysGHA==,
      }

  "@types/katex@0.16.7":
    resolution:
      {
        integrity: sha512-HMwFiRujE5PjrgwHQ25+bsLJgowjGjm5Z8FVSf0N6PwgJrwxH0QxzHYDcKsTfV3wva0vzrpqMTJS2jXPr5BMEQ==,
      }

  "@types/linkify-it@5.0.0":
    resolution:
      {
        integrity: sha512-sVDA58zAw4eWAffKOaQH5/5j3XeayukzDk+ewSsnv3p4yJEZHCCzMDiZM8e0OUrRvmpGZ85jf4yDHkHsgBNr9Q==,
      }

  "@types/markdown-it@14.1.2":
    resolution:
      {
        integrity: sha512-promo4eFwuiW+TfGxhi+0x3czqTYJkG8qB17ZUJiVF10Xm7NLVRSLUsfRTU/6h1e24VvRnXCx+hG7li58lkzog==,
      }

  "@types/mdast@4.0.4":
    resolution:
      {
        integrity: sha512-kGaNbPh1k7AFzgpud/gMdvIm5xuECykRR+JnWKQno9TAXVa6WIVCGTPvYGekIDL4uwCZQSYbUxNBSb1aUo79oA==,
      }

  "@types/mdurl@2.0.0":
    resolution:
      {
        integrity: sha512-RGdgjQUZba5p6QEFAVx2OGb8rQDL/cPRG7GiedRzMcJ1tYnUANBncjbSB1NRGwbvjcPeikRABz2nshyPk1bhWg==,
      }

  "@types/ms@2.1.0":
    resolution:
      {
        integrity: sha512-GsCCIZDE/p3i96vtEqx+7dBUGXrc7zeSK3wwPHIaRThS+9OhWIXRqzs4d6k1SVU8g91DrNRWxWUGhp5KXQb2VA==,
      }

  "@types/node@18.19.127":
    resolution:
      {
        integrity: sha512-gSjxjrnKXML/yo0BO099uPixMqfpJU0TKYjpfLU7TrtA2WWDki412Np/RSTPRil1saKBhvVVKzVx/p/6p94nVA==,
      }

  "@types/node@24.5.2":
    resolution:
      {
        integrity: sha512-FYxk1I7wPv3K2XBaoyH2cTnocQEu8AOZ60hPbsyukMPLv5/5qr7V1i8PLHdl6Zf87I+xZXFvPCXYjiTFq+YSDQ==,
      }

  "@types/sinon@17.0.4":
    resolution:
      {
        integrity: sha512-RHnIrhfPO3+tJT0s7cFaXGZvsL4bbR3/k7z3P312qMS4JaS2Tk+KiwiLx1S0rQ56ERj00u1/BtdyVd0FY+Pdew==,
      }

  "@types/sinonjs__fake-timers@8.1.5":
    resolution:
      {
        integrity: sha512-mQkU2jY8jJEF7YHjHvsQO8+3ughTL1mcnn96igfhONmR+fUPSKIkefQYpSe8bsly2Ep7oQbn/6VG5/9/0qcArQ==,
      }

  "@types/ssh2-streams@0.1.12":
    resolution:
      {
        integrity: sha512-Sy8tpEmCce4Tq0oSOYdfqaBpA3hDM8SoxoFh5vzFsu2oL+znzGz8oVWW7xb4K920yYMUY+PIG31qZnFMfPWNCg==,
      }

  "@types/ssh2@0.5.52":
    resolution:
      {
        integrity: sha512-lbLLlXxdCZOSJMCInKH2+9V/77ET2J6NPQHpFI0kda61Dd1KglJs+fPQBchizmzYSOJBgdTajhPqBO1xxLywvg==,
      }

  "@types/ssh2@1.15.5":
    resolution:
      {
        integrity: sha512-N1ASjp/nXH3ovBHddRJpli4ozpk6UdDYIX4RJWFa9L1YKnzdhTlVmiGHm4DZnj/jLbqZpes4aeR30EFGQtvhQQ==,
      }

  "@types/unist@2.0.11":
    resolution:
      {
        integrity: sha512-CmBKiL6NNo/OqgmMn95Fk9Whlp2mtvIv+KNpQKN2F4SjvrEesubTRWGYSg+BnWZOnlCaSTU1sMpsBOzgbYhnsA==,
      }

  "@types/unist@3.0.3":
    resolution:
      {
        integrity: sha512-ko/gIFJRv177XgZsZcBwnqJN5x/Gien8qNOn0D5bQU/zAzVf9Zt3BlcUiLqhV9y4ARk0GbT3tnUiPNgnTXzc/Q==,
      }

  "@types/uuid@9.0.8":
    resolution:
      {
        integrity: sha512-jg+97EGIcY9AGHJJRaaPVgetKDsrTgbRjQ5Msgjh/DQKEFl0DtyRr/VCOyD1T2R1MNeWPK/u7JoGhlDZnKBAfA==,
      }

  "@types/web-bluetooth@0.0.21":
    resolution:
      {
        integrity: sha512-oIQLCGWtcFZy2JW77j9k8nHzAOpqMHLQejDA48XXMWH6tjCQHz5RCFz1bzsmROyL6PUm+LLnUiI4BCn221inxA==,
      }

  "@typescript-eslint/eslint-plugin@8.44.0":
    resolution:
      {
        integrity: sha512-EGDAOGX+uwwekcS0iyxVDmRV9HX6FLSM5kzrAToLTsr9OWCIKG/y3lQheCq18yZ5Xh78rRKJiEpP0ZaCs4ryOQ==,
      }
    engines: { node: ^18.18.0 || ^20.9.0 || >=21.1.0 }
    peerDependencies:
      "@typescript-eslint/parser": ^8.44.0
      eslint: ^8.57.0 || ^9.0.0
      typescript: ">=4.8.4 <6.0.0"

  "@typescript-eslint/parser@8.44.0":
    resolution:
      {
        integrity: sha512-VGMpFQGUQWYT9LfnPcX8ouFojyrZ/2w3K5BucvxL/spdNehccKhB4jUyB1yBCXpr2XFm0jkECxgrpXBW2ipoAw==,
      }
    engines: { node: ^18.18.0 || ^20.9.0 || >=21.1.0 }
    peerDependencies:
      eslint: ^8.57.0 || ^9.0.0
      typescript: ">=4.8.4 <6.0.0"

  "@typescript-eslint/project-service@8.44.0":
    resolution:
      {
        integrity: sha512-ZeaGNraRsq10GuEohKTo4295Z/SuGcSq2LzfGlqiuEvfArzo/VRrT0ZaJsVPuKZ55lVbNk8U6FcL+ZMH8CoyVA==,
      }
    engines: { node: ^18.18.0 || ^20.9.0 || >=21.1.0 }
    peerDependencies:
      typescript: ">=4.8.4 <6.0.0"

  "@typescript-eslint/scope-manager@8.44.0":
    resolution:
      {
        integrity: sha512-87Jv3E+al8wpD+rIdVJm/ItDBe/Im09zXIjFoipOjr5gHUhJmTzfFLuTJ/nPTMc2Srsroy4IBXwcTCHyRR7KzA==,
      }
    engines: { node: ^18.18.0 || ^20.9.0 || >=21.1.0 }

  "@typescript-eslint/tsconfig-utils@8.44.0":
    resolution:
      {
        integrity: sha512-x5Y0+AuEPqAInc6yd0n5DAcvtoQ/vyaGwuX5HE9n6qAefk1GaedqrLQF8kQGylLUb9pnZyLf+iEiL9fr8APDtQ==,
      }
    engines: { node: ^18.18.0 || ^20.9.0 || >=21.1.0 }
    peerDependencies:
      typescript: ">=4.8.4 <6.0.0"

  "@typescript-eslint/type-utils@8.44.0":
    resolution:
      {
        integrity: sha512-9cwsoSxJ8Sak67Be/hD2RNt/fsqmWnNE1iHohG8lxqLSNY8xNfyY7wloo5zpW3Nu9hxVgURevqfcH6vvKCt6yg==,
      }
    engines: { node: ^18.18.0 || ^20.9.0 || >=21.1.0 }
    peerDependencies:
      eslint: ^8.57.0 || ^9.0.0
      typescript: ">=4.8.4 <6.0.0"

  "@typescript-eslint/types@8.44.0":
    resolution:
      {
        integrity: sha512-ZSl2efn44VsYM0MfDQe68RKzBz75NPgLQXuGypmym6QVOWL5kegTZuZ02xRAT9T+onqvM6T8CdQk0OwYMB6ZvA==,
      }
    engines: { node: ^18.18.0 || ^20.9.0 || >=21.1.0 }

  "@typescript-eslint/typescript-estree@8.44.0":
    resolution:
      {
        integrity: sha512-lqNj6SgnGcQZwL4/SBJ3xdPEfcBuhCG8zdcwCPgYcmiPLgokiNDKlbPzCwEwu7m279J/lBYWtDYL+87OEfn8Jw==,
      }
    engines: { node: ^18.18.0 || ^20.9.0 || >=21.1.0 }
    peerDependencies:
      typescript: ">=4.8.4 <6.0.0"

  "@typescript-eslint/utils@8.44.0":
    resolution:
      {
        integrity: sha512-nktOlVcg3ALo0mYlV+L7sWUD58KG4CMj1rb2HUVOO4aL3K/6wcD+NERqd0rrA5Vg06b42YhF6cFxeixsp9Riqg==,
      }
    engines: { node: ^18.18.0 || ^20.9.0 || >=21.1.0 }
    peerDependencies:
      eslint: ^8.57.0 || ^9.0.0
      typescript: ">=4.8.4 <6.0.0"

  "@typescript-eslint/visitor-keys@8.44.0":
    resolution:
      {
        integrity: sha512-zaz9u8EJ4GBmnehlrpoKvj/E3dNbuQ7q0ucyZImm3cLqJ8INTc970B1qEqDX/Rzq65r3TvVTN7kHWPBoyW7DWw==,
      }
    engines: { node: ^18.18.0 || ^20.9.0 || >=21.1.0 }

  "@ungap/structured-clone@1.3.0":
    resolution:
      {
        integrity: sha512-WmoN8qaIAo7WTYWbAZuG8PYEhn5fkz7dZrqTBZ7dtt//lL2Gwms1IcnQ5yHqjDfX8Ft5j4YzDM23f87zBfDe9g==,
      }

  "@vitejs/plugin-vue@5.2.4":
    resolution:
      {
        integrity: sha512-7Yx/SXSOcQq5HiiV3orevHUFn+pmMB4cgbEkDYgnkUWb0WfeQ/wa2yFv6D5ICiCQOVpjA7vYDXrC7AGO8yjDHA==,
      }
    engines: { node: ^18.0.0 || >=20.0.0 }
    peerDependencies:
      vite: ^5.0.0 || ^6.0.0
      vue: ^3.2.25

  "@vitest/coverage-v8@3.2.4":
    resolution:
      {
        integrity: sha512-EyF9SXU6kS5Ku/U82E259WSnvg6c8KTjppUncuNdm5QHpe17mwREHnjDzozC8x9MZ0xfBUFSaLkRv4TMA75ALQ==,
      }
    peerDependencies:
      "@vitest/browser": 3.2.4
      vitest: 3.2.4
    peerDependenciesMeta:
      "@vitest/browser":
        optional: true

  "@vitest/expect@3.2.4":
    resolution:
      {
        integrity: sha512-Io0yyORnB6sikFlt8QW5K7slY4OjqNX9jmJQ02QDda8lyM6B5oNgVWoSoKPac8/kgnCUzuHQKrSLtu/uOqqrig==,
      }

  "@vitest/mocker@3.2.4":
    resolution:
      {
        integrity: sha512-46ryTE9RZO/rfDd7pEqFl7etuyzekzEhUbTW3BvmeO/BcCMEgq59BKhek3dXDWgAj4oMK6OZi+vRr1wPW6qjEQ==,
      }
    peerDependencies:
      msw: ^2.4.9
      vite: ^5.0.0 || ^6.0.0 || ^7.0.0-0
    peerDependenciesMeta:
      msw:
        optional: true
      vite:
        optional: true

  "@vitest/pretty-format@3.2.4":
    resolution:
      {
        integrity: sha512-IVNZik8IVRJRTr9fxlitMKeJeXFFFN0JaB9PHPGQ8NKQbGpfjlTx9zO4RefN8gp7eqjNy8nyK3NZmBzOPeIxtA==,
      }

  "@vitest/runner@3.2.4":
    resolution:
      {
        integrity: sha512-oukfKT9Mk41LreEW09vt45f8wx7DordoWUZMYdY/cyAk7w5TWkTRCNZYF7sX7n2wB7jyGAl74OxgwhPgKaqDMQ==,
      }

  "@vitest/snapshot@3.2.4":
    resolution:
      {
        integrity: sha512-dEYtS7qQP2CjU27QBC5oUOxLE/v5eLkGqPE0ZKEIDGMs4vKWe7IjgLOeauHsR0D5YuuycGRO5oSRXnwnmA78fQ==,
      }

  "@vitest/spy@3.2.4":
    resolution:
      {
        integrity: sha512-vAfasCOe6AIK70iP5UD11Ac4siNUNJ9i/9PZ3NKx07sG6sUxeag1LWdNrMWeKKYBLlzuK+Gn65Yd5nyL6ds+nw==,
      }

  "@vitest/utils@3.2.4":
    resolution:
      {
        integrity: sha512-fB2V0JFrQSMsCo9HiSq3Ezpdv4iYaXRG1Sx8edX3MwxfyNn83mKiGzOcH+Fkxt4MHxr3y42fQi1oeAInqgX2QA==,
      }

  "@vue/compiler-core@3.5.21":
    resolution:
      {
        integrity: sha512-8i+LZ0vf6ZgII5Z9XmUvrCyEzocvWT+TeR2VBUVlzIH6Tyv57E20mPZ1bCS+tbejgUgmjrEh7q/0F0bibskAmw==,
      }

  "@vue/compiler-dom@3.5.21":
    resolution:
      {
        integrity: sha512-jNtbu/u97wiyEBJlJ9kmdw7tAr5Vy0Aj5CgQmo+6pxWNQhXZDPsRr1UWPN4v3Zf82s2H3kF51IbzZ4jMWAgPlQ==,
      }

  "@vue/compiler-sfc@3.5.21":
    resolution:
      {
        integrity: sha512-SXlyk6I5eUGBd2v8Ie7tF6ADHE9kCR6mBEuPyH1nUZ0h6Xx6nZI29i12sJKQmzbDyr2tUHMhhTt51Z6blbkTTQ==,
      }

  "@vue/compiler-ssr@3.5.21":
    resolution:
      {
        integrity: sha512-vKQ5olH5edFZdf5ZrlEgSO1j1DMA4u23TVK5XR1uMhvwnYvVdDF0nHXJUblL/GvzlShQbjhZZ2uvYmDlAbgo9w==,
      }

  "@vue/devtools-api@7.7.7":
    resolution:
      {
        integrity: sha512-lwOnNBH2e7x1fIIbVT7yF5D+YWhqELm55/4ZKf45R9T8r9dE2AIOy8HKjfqzGsoTHFbWbr337O4E0A0QADnjBg==,
      }

  "@vue/devtools-kit@7.7.7":
    resolution:
      {
        integrity: sha512-wgoZtxcTta65cnZ1Q6MbAfePVFxfM+gq0saaeytoph7nEa7yMXoi6sCPy4ufO111B9msnw0VOWjPEFCXuAKRHA==,
      }

  "@vue/devtools-shared@7.7.7":
    resolution:
      {
        integrity: sha512-+udSj47aRl5aKb0memBvcUG9koarqnxNM5yjuREvqwK6T3ap4mn3Zqqc17QrBFTqSMjr3HK1cvStEZpMDpfdyw==,
      }

  "@vue/reactivity@3.5.21":
    resolution:
      {
        integrity: sha512-3ah7sa+Cwr9iiYEERt9JfZKPw4A2UlbY8RbbnH2mGCE8NwHkhmlZt2VsH0oDA3P08X3jJd29ohBDtX+TbD9AsA==,
      }

  "@vue/runtime-core@3.5.21":
    resolution:
      {
        integrity: sha512-+DplQlRS4MXfIf9gfD1BOJpk5RSyGgGXD/R+cumhe8jdjUcq/qlxDawQlSI8hCKupBlvM+3eS1se5xW+SuNAwA==,
      }

  "@vue/runtime-dom@3.5.21":
    resolution:
      {
        integrity: sha512-3M2DZsOFwM5qI15wrMmNF5RJe1+ARijt2HM3TbzBbPSuBHOQpoidE+Pa+XEaVN+czbHf81ETRoG1ltztP2em8w==,
      }

  "@vue/server-renderer@3.5.21":
    resolution:
      {
        integrity: sha512-qr8AqgD3DJPJcGvLcJKQo2tAc8OnXRcfxhOJCPF+fcfn5bBGz7VCcO7t+qETOPxpWK1mgysXvVT/j+xWaHeMWA==,
      }
    peerDependencies:
      vue: 3.5.21

  "@vue/shared@3.5.21":
    resolution:
      {
        integrity: sha512-+2k1EQpnYuVuu3N7atWyG3/xoFWIVJZq4Mz8XNOdScFI0etES75fbny/oU4lKWk/577P1zmg0ioYvpGEDZ3DLw==,
      }

  "@vueuse/core@12.8.2":
    resolution:
      {
        integrity: sha512-HbvCmZdzAu3VGi/pWYm5Ut+Kd9mn1ZHnn4L5G8kOQTPs/IwIAmJoBrmYk2ckLArgMXZj0AW3n5CAejLUO+PhdQ==,
      }

  "@vueuse/integrations@12.8.2":
    resolution:
      {
        integrity: sha512-fbGYivgK5uBTRt7p5F3zy6VrETlV9RtZjBqd1/HxGdjdckBgBM4ugP8LHpjolqTj14TXTxSK1ZfgPbHYyGuH7g==,
      }
    peerDependencies:
      async-validator: ^4
      axios: ^1
      change-case: ^5
      drauu: ^0.4
      focus-trap: ^7
      fuse.js: ^7
      idb-keyval: ^6
      jwt-decode: ^4
      nprogress: ^0.2
      qrcode: ^1.5
      sortablejs: ^1
      universal-cookie: ^7
    peerDependenciesMeta:
      async-validator:
        optional: true
      axios:
        optional: true
      change-case:
        optional: true
      drauu:
        optional: true
      focus-trap:
        optional: true
      fuse.js:
        optional: true
      idb-keyval:
        optional: true
      jwt-decode:
        optional: true
      nprogress:
        optional: true
      qrcode:
        optional: true
      sortablejs:
        optional: true
      universal-cookie:
        optional: true

  "@vueuse/metadata@12.8.2":
    resolution:
      {
        integrity: sha512-rAyLGEuoBJ/Il5AmFHiziCPdQzRt88VxR+Y/A/QhJ1EWtWqPBBAxTAFaSkviwEuOEZNtW8pvkPgoCZQ+HxqW1A==,
      }

  "@vueuse/shared@12.8.2":
    resolution:
      {
        integrity: sha512-dznP38YzxZoNloI0qpEfpkms8knDtaoQ6Y/sfS0L7Yki4zh40LFHEhur0odJC6xTHG5dxWVPiUWBXn+wCG2s5w==,
      }

  JSONStream@1.3.5:
    resolution:
      {
        integrity: sha512-E+iruNOY8VV9s4JEbe1aNEm6MiszPRr/UfcHMz0TQh1BXSxHK+ASV1R6W4HpjBhSeS+54PIsAMCBmwD06LLsqQ==,
      }
    hasBin: true

  abort-controller@3.0.0:
    resolution:
      {
        integrity: sha512-h8lQ8tacZYnR3vNQTgibj+tODHI5/+l06Au2Pcriv/Gmet0eaj4TwWH41sO9wnHDiQsEj19q0drzdWdeAHtweg==,
      }
    engines: { node: ">=6.5" }

  acorn-jsx@5.3.2:
    resolution:
      {
        integrity: sha512-rq9s+JNhf0IChjtDXxllJ7g41oZk5SlXtp0LHwyA5cejwn7vKmKp4pPri6YEePv2PU65sAsegbXtIinmDFDXgQ==,
      }
    peerDependencies:
      acorn: ^6.0.0 || ^7.0.0 || ^8.0.0

  acorn@8.15.0:
    resolution:
      {
        integrity: sha512-NZyJarBfL7nWwIq+FDL6Zp/yHEhePMNnnJ0y3qfieCrmNvYct8uvtiV41UvlSe6apAfk0fY1FbWx+NwfmpvtTg==,
      }
    engines: { node: ">=0.4.0" }
    hasBin: true

  ajv@6.12.6:
    resolution:
      {
        integrity: sha512-j3fVLgvTo527anyYyJOGTYJbG+vnnQYvE0m5mmkc1TK+nxAppkCLMIL0aZ4dblVCNoGShhm+kzE4ZUykBoMg4g==,
      }

  ajv@8.12.0:
    resolution:
      {
        integrity: sha512-sRu1kpcO9yLtYxBKvqfTeh9KzZEwO3STyX1HT+4CaDzC6HpTGYhIhPIzj9XuKU7KYDwnaeh5hcOwjy1QuJzBPA==,
      }

  ajv@8.17.1:
    resolution:
      {
        integrity: sha512-B/gBuNg5SiMTrPkC+A2+cW0RszwxYmn6VYxB/inlBStS5nx6xHIt/ehKRhIMhqusl7a8LjQoZnjCs5vhwxOQ1g==,
      }

  algoliasearch@5.37.0:
    resolution:
      {
        integrity: sha512-y7gau/ZOQDqoInTQp0IwTOjkrHc4Aq4R8JgpmCleFwiLl+PbN2DMWoDUWZnrK8AhNJwT++dn28Bt4NZYNLAmuA==,
      }
    engines: { node: ">= 14.0.0" }

  ansi-escapes@4.3.2:
    resolution:
      {
        integrity: sha512-gKXj5ALrKWQLsYG9jlTRmR/xKluxHV+Z9QEwNIgCfM1/uwPMCuzVVnh5mwTd+OuBZcwSIMbqssNWRm1lE51QaQ==,
      }
    engines: { node: ">=8" }

  ansi-regex@5.0.1:
    resolution:
      {
        integrity: sha512-quJQXlTSUGL2LH9SUXo8VwsY4soanhgo6LNSm84E1LBcE8s3O0wpdiRzyR9z/ZZJMlMWv37qOOb9pdJlMUEKFQ==,
      }
    engines: { node: ">=8" }

  ansi-regex@6.2.2:
    resolution:
      {
        integrity: sha512-Bq3SmSpyFHaWjPk8If9yc6svM8c56dB5BAtW4Qbw5jHTwwXXcTLoRMkpDJp6VL0XzlWaCHTXrkFURMYmD0sLqg==,
      }
    engines: { node: ">=12" }

  ansi-styles@4.3.0:
    resolution:
      {
        integrity: sha512-zbB9rCJAT1rbjiVDb2hqKFHNYLxgtk8NURxZ3IZwD3F6NtxbXZQCnnSi1Lkx+IDohdPlFp222wVALIheZJQSEg==,
      }
    engines: { node: ">=8" }

  ansi-styles@6.2.3:
    resolution:
      {
        integrity: sha512-4Dj6M28JB+oAH8kFkTLUo+a2jwOFkuqb3yucU0CANcRRUbxS0cP0nZYCGjcc3BNXwRIsUVmDGgzawme7zvJHvg==,
      }
    engines: { node: ">=12" }

  ansis@3.17.0:
    resolution:
      {
        integrity: sha512-0qWUglt9JEqLFr3w1I1pbrChn1grhaiAR2ocX1PP/flRmxgtwTzPFFFnfIlD6aMOLQZgSuCRlidD70lvx8yhzg==,
      }
    engines: { node: ">=14" }

  archiver-utils@5.0.2:
    resolution:
      {
        integrity: sha512-wuLJMmIBQYCsGZgYLTy5FIB2pF6Lfb6cXMSF8Qywwk3t20zWnAi7zLcQFdKQmIB8wyZpY5ER38x08GbwtR2cLA==,
      }
    engines: { node: ">= 14" }

  archiver@7.0.1:
    resolution:
      {
        integrity: sha512-ZcbTaIqJOfCc03QwD468Unz/5Ir8ATtvAHsK+FdXbDIbGfihqh9mrvdcYunQzqn4HrvWWaFyaxJhGZagaJJpPQ==,
      }
    engines: { node: ">= 14" }

  are-docs-informative@0.0.2:
    resolution:
      {
        integrity: sha512-ixiS0nLNNG5jNQzgZJNoUpBKdo9yTYZMGJ+QgT2jmjR7G7+QHRCc4v6LQ3NgE7EBJq+o0ams3waJwkrlBom8Ig==,
      }
    engines: { node: ">=14" }

  argparse@2.0.1:
    resolution:
      {
        integrity: sha512-8+9WqebbFzpX9OR+Wa6O29asIogeRMzcGtAINdpMHHyAg10f05aSFVBbcEqGf/PXw1EjAZ+q2/bEBg3DvurK3Q==,
      }

  array-ify@1.0.0:
    resolution:
      {
        integrity: sha512-c5AMf34bKdvPhQ7tBGhqkgKNUzMr4WUs+WDtC2ZUGOUncbxKMTvqxYctiseW3+L4bA8ec+GcZ6/A/FW4m8ukng==,
      }

  asn1@0.2.6:
    resolution:
      {
        integrity: sha512-ix/FxPn0MDjeyJ7i/yoHGFt/EX6LyNbxSEhPPXODPL+KB0VPk86UYfL0lMdy+KCnv+fmvIzySwaK5COwqVbWTQ==,
      }

  assertion-error@2.0.1:
    resolution:
      {
        integrity: sha512-Izi8RQcffqCeNVgFigKli1ssklIbpHnCYc6AknXGYoB6grJqyeby7jv12JUQgmTAnIDnbck1uxksT4dzN3PWBA==,
      }
    engines: { node: ">=12" }

  ast-v8-to-istanbul@0.3.5:
    resolution:
      {
        integrity: sha512-9SdXjNheSiE8bALAQCQQuT6fgQaoxJh7IRYrRGZ8/9nv8WhJeC1aXAwN8TbaOssGOukUvyvnkgD9+Yuykvl1aA==,
      }

  async-lock@1.4.1:
    resolution:
      {
        integrity: sha512-Az2ZTpuytrtqENulXwO3GGv1Bztugx6TT37NIo7imr/Qo0gsYiGtSdBa2B6fsXhTpVZDNfu1Qn3pk531e3q+nQ==,
      }

  async@3.2.6:
    resolution:
      {
        integrity: sha512-htCUDlxyyCLMgaM3xXg0C0LW2xqfuQ6p05pCEIsXuyQ+a1koYKTuBMzRNwmybfLgvJDMd0r1LTn4+E0Ti6C2AA==,
      }

  aws-sdk-client-mock-vitest@6.2.0:
    resolution:
      {
        integrity: sha512-ZEkadDIGjwqel4Fwl4bX87RVxA9joT9uxKqb3KCwIj4SoXnjDYs19ke2F5lI8ub3+GMzUud4+RAS3ptDtI8ciw==,
      }
    peerDependencies:
      "@smithy/types": ">=3.5.0"
      aws-sdk-client-mock: ">=2.2.0"

  aws-sdk-client-mock@4.1.0:
    resolution:
      {
        integrity: sha512-h/tOYTkXEsAcV3//6C1/7U4ifSpKyJvb6auveAepqqNJl6TdZaPFEtKjBQNf8UxQdDP850knB2i/whq4zlsxJw==,
      }

  b4a@1.7.1:
    resolution:
      {
        integrity: sha512-ZovbrBV0g6JxK5cGUF1Suby1vLfKjv4RWi8IxoaO/Mon8BDD9I21RxjHFtgQ+kskJqLAVyQZly3uMBui+vhc8Q==,
      }
    peerDependencies:
      react-native-b4a: "*"
    peerDependenciesMeta:
      react-native-b4a:
        optional: true

  balanced-match@1.0.2:
    resolution:
      {
        integrity: sha512-3oSeUO0TMV67hN1AmbXsK4yaqU7tjiHlbxRDZOpH0KW9+CeX4bRAaX0Anxt0tx2MrpRpWwQaPwIlISEJhYU5Pw==,
      }

  bare-events@2.7.0:
    resolution:
      {
        integrity: sha512-b3N5eTW1g7vXkw+0CXh/HazGTcO5KYuu/RCNaJbDMPI6LHDi+7qe8EmxKUVe1sUbY2KZOVZFyj62x0OEz9qyAA==,
      }

  bare-fs@4.4.4:
    resolution:
      {
        integrity: sha512-Q8yxM1eLhJfuM7KXVP3zjhBvtMJCYRByoTT+wHXjpdMELv0xICFJX+1w4c7csa+WZEOsq4ItJ4RGwvzid6m/dw==,
      }
    engines: { bare: ">=1.16.0" }
    peerDependencies:
      bare-buffer: "*"
    peerDependenciesMeta:
      bare-buffer:
        optional: true

  bare-os@3.6.2:
    resolution:
      {
        integrity: sha512-T+V1+1srU2qYNBmJCXZkUY5vQ0B4FSlL3QDROnKQYOqeiQR8UbjNHlPa+TIbM4cuidiN9GaTaOZgSEgsvPbh5A==,
      }
    engines: { bare: ">=1.14.0" }

  bare-path@3.0.0:
    resolution:
      {
        integrity: sha512-tyfW2cQcB5NN8Saijrhqn0Zh7AnFNsnczRcuWODH0eYAXBsJ5gVxAUuNr7tsHSC6IZ77cA0SitzT+s47kot8Mw==,
      }

  bare-stream@2.7.0:
    resolution:
      {
        integrity: sha512-oyXQNicV1y8nc2aKffH+BUHFRXmx6VrPzlnaEvMhram0nPBrKcEdcyBg5r08D0i8VxngHFAiVyn1QKXpSG0B8A==,
      }
    peerDependencies:
      bare-buffer: "*"
      bare-events: "*"
    peerDependenciesMeta:
      bare-buffer:
        optional: true
      bare-events:
        optional: true

  bare-url@2.2.2:
    resolution:
      {
        integrity: sha512-g+ueNGKkrjMazDG3elZO1pNs3HY5+mMmOet1jtKyhOaCnkLzitxf26z7hoAEkDNgdNmnc1KIlt/dw6Po6xZMpA==,
      }

  base64-js@1.5.1:
    resolution:
      {
        integrity: sha512-AKpaYlHn8t4SVbOHCy+b5+KKgvR4vrsD8vbvrbiQJps7fKDTkjkDry6ji0rUJjC0kzbNePLwzxq8iypo41qeWA==,
      }

  baseline-browser-mapping@2.8.6:
    resolution:
      {
        integrity: sha512-wrH5NNqren/QMtKUEEJf7z86YjfqW/2uw3IL3/xpqZUC95SSVIFXYQeeGjL6FT/X68IROu6RMehZQS5foy2BXw==,
      }
    hasBin: true

  bcrypt-pbkdf@1.0.2:
    resolution:
      {
        integrity: sha512-qeFIXtP4MSoi6NLqO12WfqARWWuCKi2Rn/9hJLEmtB5yTNr9DqFWkJRCf2qShWzPeAMRnOgCrq0sg/KLv5ES9w==,
      }

  birpc@2.5.0:
    resolution:
      {
        integrity: sha512-VSWO/W6nNQdyP520F1mhf+Lc2f8pjGQOtoHHm7Ze8Go1kX7akpVIrtTa0fn+HB0QJEDVacl6aO08YE0PgXfdnQ==,
      }

  bl@4.1.0:
    resolution:
      {
        integrity: sha512-1W07cM9gS6DcLperZfFSj+bWLtaPGSOHWhPiGzXmvVJbRLdG82sH/Kn8EtW1VqWVA54AKf2h5k5BbnIbwF3h6w==,
      }

  bowser@2.12.1:
    resolution:
      {
        integrity: sha512-z4rE2Gxh7tvshQ4hluIT7XcFrgLIQaw9X3A+kTTRdovCz5PMukm/0QC/BKSYPj3omF5Qfypn9O/c5kgpmvYUCw==,
      }

  brace-expansion@1.1.12:
    resolution:
      {
        integrity: sha512-9T9UjW3r0UW5c1Q7GTwllptXwhvYmEzFhzMfZ9H7FQWt+uZePjZPjBP/W1ZEyZ1twGWom5/56TF4lPcqjnDHcg==,
      }

  brace-expansion@2.0.2:
    resolution:
      {
        integrity: sha512-Jt0vHyM+jmUBqojB7E1NIYadt0vI0Qxjxd2TErW94wDz+E2LAm5vKMXXwg6ZZBTHPuUlDgQHKXvjGBdfcF1ZDQ==,
      }

  braces@3.0.3:
    resolution:
      {
        integrity: sha512-yQbXgO/OSZVD2IsiLlro+7Hf6Q18EJrKSEsdoMzKePKXct3gvD8oLcOQdIzGupr5Fj+EDe8gO/lxc1BzfMpxvA==,
      }
    engines: { node: ">=8" }

  browserslist@4.26.2:
    resolution:
      {
        integrity: sha512-ECFzp6uFOSB+dcZ5BK/IBaGWssbSYBHvuMeMt3MMFyhI0Z8SqGgEkBLARgpRH3hutIgPVsALcMwbDrJqPxQ65A==,
      }
    engines: { node: ^6 || ^7 || ^8 || ^9 || ^10 || ^11 || ^12 || >=13.7 }
    hasBin: true

  buffer-crc32@1.0.0:
    resolution:
      {
        integrity: sha512-Db1SbgBS/fg/392AblrMJk97KggmvYhr4pB5ZIMTWtaivCPMWLkmb7m21cJvpvgK+J3nsU2CmmixNBZx4vFj/w==,
      }
    engines: { node: ">=8.0.0" }

  buffer@5.7.1:
    resolution:
      {
        integrity: sha512-EHcyIPBQ4BSGlvjB16k5KgAJ27CIsHY/2JBmCRReo48y9rQ3MaUzWX3KVlBa4U7MyX02HdVj0K7C3WaB3ju7FQ==,
      }

  buffer@6.0.3:
    resolution:
      {
        integrity: sha512-FTiCpNxtwiZZHEZbcbTIcZjERVICn9yq/pDFkTl95/AxzD1naBctN7YO68riM/gLSDY7sdrMby8hofADYuuqOA==,
      }

  buildcheck@0.0.6:
    resolution:
      {
        integrity: sha512-8f9ZJCUXyT1M35Jx7MkBgmBMo3oHTTBIPLiY9xyL0pl3T5RwcPEY8cUHr5LBNfu/fk6c2T4DJZuVM/8ZZT2D2A==,
      }
    engines: { node: ">=10.0.0" }

  builtin-modules@3.3.0:
    resolution:
      {
        integrity: sha512-zhaCDicdLuWN5UbN5IMnFqNMhNfo919sH85y2/ea+5Yg9TsTkeZxpL+JLbp6cgYFS4sRLp3YV4S6yDuqVWHYOw==,
      }
    engines: { node: ">=6" }

  builtin-modules@5.0.0:
    resolution:
      {
        integrity: sha512-bkXY9WsVpY7CvMhKSR6pZilZu9Ln5WDrKVBUXf2S443etkmEO4V58heTecXcUIsNsi4Rx8JUO4NfX1IcQl4deg==,
      }
    engines: { node: ">=18.20" }

  byline@5.0.0:
    resolution:
      {
        integrity: sha512-s6webAy+R4SR8XVuJWt2V2rGvhnrhxN+9S15GNuTK3wKPOXFF6RNc+8ug2XhH+2s4f+uudG4kUVYmYOQWL2g0Q==,
      }
    engines: { node: ">=0.10.0" }

  bytes@3.1.2:
    resolution:
      {
        integrity: sha512-/Nf7TyzTx6S3yRJObOAV7956r8cr2+Oj8AC5dt8wSP3BQAoeX58NoHyCU8P8zGkNXStjTSi6fzO6F0pBdcYbEg==,
      }
    engines: { node: ">= 0.8" }

  cac@6.7.14:
    resolution:
      {
        integrity: sha512-b6Ilus+c3RrdDk+JhLKUAQfzzgLEPy6wcXqS7f/xe1EETvsDP6GORG7SFuOs6cID5YkqchW/LXZbX5bc8j7ZcQ==,
      }
    engines: { node: ">=8" }

  callsites@3.1.0:
    resolution:
      {
        integrity: sha512-P8BjAsXvZS+VIDUI11hHCQEv74YT67YUi5JJFNWIqL235sBmjX4+qx9Muvls5ivyNENctx46xQLQ3aTuE7ssaQ==,
      }
    engines: { node: ">=6" }

  caniuse-lite@1.0.30001743:
    resolution:
      {
        integrity: sha512-e6Ojr7RV14Un7dz6ASD0aZDmQPT/A+eZU+nuTNfjqmRrmkmQlnTNWH0SKmqagx9PeW87UVqapSurtAXifmtdmw==,
      }

  ccount@2.0.1:
    resolution:
      {
        integrity: sha512-eyrF0jiFpY+3drT6383f1qhkbGsLSifNAjA61IUjZjmLCWjItY6LB9ft9YhoDgwfmclB2zhu51Lc7+95b8NRAg==,
      }

  chai@5.3.3:
    resolution:
      {
        integrity: sha512-4zNhdJD/iOjSH0A05ea+Ke6MU5mmpQcbQsSOkgdaUMJ9zTlDTD/GYlwohmIE2u0gaxHYiVHEn1Fw9mZ/ktJWgw==,
      }
    engines: { node: ">=18" }

  chalk@4.1.2:
    resolution:
      {
        integrity: sha512-oKnbhFyRIXpUuez8iBMmyEa4nbj4IOQyuhc/wy9kY7/WVPcwIO9VA668Pu8RkO7+0G76SLROeyw9CpQ061i4mA==,
      }
    engines: { node: ">=10" }

  chalk@5.6.2:
    resolution:
      {
        integrity: sha512-7NzBL0rN6fMUW+f7A6Io4h40qQlG+xGmtMxfbnH/K7TAtt8JQWVQK+6g0UXKMeVJoyV5EkkNsErQ8pVD3bLHbA==,
      }
    engines: { node: ^12.17.0 || ^14.13 || >=16.0.0 }

  change-case@5.4.4:
    resolution:
      {
        integrity: sha512-HRQyTk2/YPEkt9TnUPbOpr64Uw3KOicFWPVBb+xiHvd6eBx/qPr9xqfBFDT8P2vWsvvz4jbEkfDe71W3VyNu2w==,
      }

  character-entities-html4@2.1.0:
    resolution:
      {
        integrity: sha512-1v7fgQRj6hnSwFpq1Eu0ynr/CDEw0rXo2B61qXrLNdHZmPKgb7fqS1a2JwF0rISo9q77jDI8VMEHoApn8qDoZA==,
      }

  character-entities-legacy@3.0.0:
    resolution:
      {
        integrity: sha512-RpPp0asT/6ufRm//AJVwpViZbGM/MkjQFxJccQRHmISF/22NBtsHqAWmL+/pmkPWoIUJdWyeVleTl1wydHATVQ==,
      }

  character-entities@2.0.2:
    resolution:
      {
        integrity: sha512-shx7oQ0Awen/BRIdkjkvz54PnEEI/EjwXDSIZp86/KKdbafHh1Df/RYGBhn4hbe2+uKC9FnT5UCEdyPz3ai9hQ==,
      }

  character-reference-invalid@2.0.1:
    resolution:
      {
        integrity: sha512-iBZ4F4wRbyORVsu0jPV7gXkOsGYjGHPmAyv+HiHG8gi5PtC9KI2j1+v8/tlibRvjoWX027ypmG/n0HtO5t7unw==,
      }

  check-error@2.1.1:
    resolution:
      {
        integrity: sha512-OAlb+T7V4Op9OwdkjmguYRqncdlx5JiofwOAUkmTF+jNdHwzTaTs4sRAGpzLF3oOz5xAyDGrPgeIDFQmDOTiJw==,
      }
    engines: { node: ">= 16" }

  chownr@1.1.4:
    resolution:
      {
        integrity: sha512-jJ0bqzaylmJtVnNgzTeSOs8DPavpbYgEr/b0YL8/2GO3xJEhInFmhKMUnEJQjZumK7KXGFhUy89PrsJWlakBVg==,
      }

  ci-info@4.3.0:
    resolution:
      {
        integrity: sha512-l+2bNRMiQgcfILUi33labAZYIWlH1kWDp+ecNo5iisRKrbm0xcRyCww71/YU0Fkw0mAFpz9bJayXPjey6vkmaQ==,
      }
    engines: { node: ">=8" }

  clean-regexp@1.0.0:
    resolution:
      {
        integrity: sha512-GfisEZEJvzKrmGWkvfhgzcz/BllN1USeqD2V6tg14OAOgaCD2Z/PUEuxnAZ/nPvmaHRG7a8y77p1T/IRQ4D1Hw==,
      }
    engines: { node: ">=4" }

  clean-stack@3.0.1:
    resolution:
      {
        integrity: sha512-lR9wNiMRcVQjSB3a7xXGLuz4cr4wJuuXlaAEbRutGowQTmlp7R72/DOgN21e8jdwblMWl9UOJMJXarX94pzKdg==,
      }
    engines: { node: ">=10" }

  cli-cursor@5.0.0:
    resolution:
      {
        integrity: sha512-aCj4O5wKyszjMmDT4tZj93kxyydN/K5zPWSCe6/0AV/AA1pqe5ZBIw0a2ZfPQV7lL5/yb5HsUreJ6UFAF1tEQw==,
      }
    engines: { node: ">=18" }

  cli-spinners@2.9.2:
    resolution:
      {
        integrity: sha512-ywqV+5MmyL4E7ybXgKys4DugZbX0FC6LnwrhjuykIjnK9k8OQacQ7axGKnjDXWNhns0xot3bZI5h55H8yo9cJg==,
      }
    engines: { node: ">=6" }

  cli-spinners@3.2.1:
    resolution:
      {
        integrity: sha512-Xh+cRh7dzk9n7gYE+M1Lusy3yg5ADy9m6zOHqmcu9kSkWpo7ySWVUS3dXleR3konJOEOdHzsKjWkGed6g2eJuA==,
      }
    engines: { node: ">=18.20" }

  cliui@8.0.1:
    resolution:
      {
        integrity: sha512-BSeNnyus75C4//NQ9gQt1/csTXyo/8Sb+afLAkzAptFuMsod9HFokGNudZpi/oQV73hnVK+sR+5PVRMd+Dr7YQ==,
      }
    engines: { node: ">=12" }

  color-convert@2.0.1:
    resolution:
      {
        integrity: sha512-RRECPsj7iu/xb5oKYcsFHSppFNnsj/52OVTRKb4zP5onXwVF3zVmmToNcOfGC+CRDpfK/U584fMg38ZHCaElKQ==,
      }
    engines: { node: ">=7.0.0" }

  color-name@1.1.4:
    resolution:
      {
        integrity: sha512-dOy+3AuW3a2wNbZHIuMZpTcgjGuLU/uBL/ubcZF9OXbDo8ff4O8yVp5Bf0efS8uEoYo5q4Fx7dY9OgQGXgAsQA==,
      }

  comma-separated-tokens@2.0.3:
    resolution:
      {
        integrity: sha512-Fu4hJdvzeylCfQPp9SGWidpzrMs7tTrlu6Vb8XGaRGck8QSNZJJp538Wrb60Lax4fPwR64ViY468OIUTbRlGZg==,
      }

  commander@8.3.0:
    resolution:
      {
        integrity: sha512-OkTL9umf+He2DZkUq8f8J9of7yL6RJKI24dVITBmNfZBmri9zYZQrKkuXiKhyfPSu8tUhnVBB1iKXevvnlR4Ww==,
      }
    engines: { node: ">= 12" }

  comment-parser@1.4.1:
    resolution:
      {
        integrity: sha512-buhp5kePrmda3vhc5B9t7pUQXAb2Tnd0qgpkIhPhkHXxJpiPJ11H0ZEU0oBpJ2QztSbzG/ZxMj/CHsYJqRHmyg==,
      }
    engines: { node: ">= 12.0.0" }

  compare-func@2.0.0:
    resolution:
      {
        integrity: sha512-zHig5N+tPWARooBnb0Zx1MFcdfpyJrfTJ3Y5L+IFvUm8rM74hHz66z0gw0x4tijh5CorKkKUCnW82R2vmpeCRA==,
      }

  compress-commons@6.0.2:
    resolution:
      {
        integrity: sha512-6FqVXeETqWPoGcfzrXb37E50NP0LXT8kAMu5ooZayhWWdgEY4lBEEcbQNXtkuKQsGduxiIcI4gOTsxTmuq/bSg==,
      }
    engines: { node: ">= 14" }

  concat-map@0.0.1:
    resolution:
      {
        integrity: sha512-/Srv4dswyQNBfohGpz9o6Yb3Gz3SrUDqBH5rTuhGR7ahtlbYKnVxw2bCFMRljaA7EXHaXZ8wsHdodFvbkhKmqg==,
      }

  conventional-changelog-angular@7.0.0:
    resolution:
      {
        integrity: sha512-ROjNchA9LgfNMTTFSIWPzebCwOGFdgkEq45EnvvrmSLvCtAw0HSmrCs7/ty+wAeYUZyNay0YMUNYFTRL72PkBQ==,
      }
    engines: { node: ">=16" }

  conventional-changelog-conventionalcommits@7.0.2:
    resolution:
      {
        integrity: sha512-NKXYmMR/Hr1DevQegFB4MwfM5Vv0m4UIxKZTTYuD98lpTknaZlSRrDOG4X7wIXpGkfsYxZTghUN+Qq+T0YQI7w==,
      }
    engines: { node: ">=16" }

  conventional-commits-parser@5.0.0:
    resolution:
      {
        integrity: sha512-ZPMl0ZJbw74iS9LuX9YIAiW8pfM5p3yh2o/NbXHbkFuZzY5jvdi5jFycEOkmBW5H5I7nA+D6f3UcsCLP2vvSEA==,
      }
    engines: { node: ">=16" }
    hasBin: true

  copy-anything@3.0.5:
    resolution:
      {
        integrity: sha512-yCEafptTtb4bk7GLEQoM8KVJpxAfdBJYaXyzQEgQQQgYrZiDp8SJmGKlYza6CYjEDNstAdNdKA3UuoULlEbS6w==,
      }
    engines: { node: ">=12.13" }

  core-js-compat@3.45.1:
    resolution:
      {
        integrity: sha512-tqTt5T4PzsMIZ430XGviK4vzYSoeNJ6CXODi6c/voxOT6IZqBht5/EKaSNnYiEjjRYxjVz7DQIsOsY0XNi8PIA==,
      }

  core-util-is@1.0.3:
    resolution:
      {
        integrity: sha512-ZQBvi1DcpJ4GDqanjucZ2Hj3wEO5pZDS89BWbkcrvdxksJorwUDDZamX9ldFkp9aw2lmBDLgkObEA4DWNJ9FYQ==,
      }

  cosmiconfig-typescript-loader@6.1.0:
    resolution:
      {
        integrity: sha512-tJ1w35ZRUiM5FeTzT7DtYWAFFv37ZLqSRkGi2oeCK1gPhvaWjkAtfXvLmvE1pRfxxp9aQo6ba/Pvg1dKj05D4g==,
      }
    engines: { node: ">=v18" }
    peerDependencies:
      "@types/node": "*"
      cosmiconfig: ">=9"
      typescript: ">=5"

  cosmiconfig@9.0.0:
    resolution:
      {
        integrity: sha512-itvL5h8RETACmOTFc4UfIyB2RfEHi71Ax6E/PivVxq9NseKbOWpeyHEOIbmAw1rs8Ak0VursQNww7lf7YtUwzg==,
      }
    engines: { node: ">=14" }
    peerDependencies:
      typescript: ">=4.9.5"
    peerDependenciesMeta:
      typescript:
        optional: true

  cpu-features@0.0.10:
    resolution:
      {
        integrity: sha512-9IkYqtX3YHPCzoVg1Py+o9057a3i0fp7S530UWokCSaFVTc7CwXPRiOjRjBQQ18ZCNafx78YfnG+HALxtVmOGA==,
      }
    engines: { node: ">=10.0.0" }

  crc-32@1.2.2:
    resolution:
      {
        integrity: sha512-ROmzCKrTnOwybPcJApAA6WBWij23HVfGVNKqqrZpuyZOHqK2CwHSvpGuyt/UNNvaIjEd8X5IFGp4Mh+Ie1IHJQ==,
      }
    engines: { node: ">=0.8" }
    hasBin: true

  crc32-stream@6.0.0:
    resolution:
      {
        integrity: sha512-piICUB6ei4IlTv1+653yq5+KoqfBYmj9bw6LqXoOneTMDXk5nM1qt12mFW1caG3LlJXEKW1Bp0WggEmIfQB34g==,
      }
    engines: { node: ">= 14" }

  cross-spawn@7.0.6:
    resolution:
      {
        integrity: sha512-uV2QOWP2nWzsy2aMp8aRibhi9dlzF5Hgh5SHaB9OiTGEyDTiJJyx0uy51QXdyWbtAHNua4XJzUKca3OzKUd3vA==,
      }
    engines: { node: ">= 8" }

  csstype@3.1.3:
    resolution:
      {
        integrity: sha512-M1uQkMl8rQK/szD0LNhtqxIPLpimGm8sOBwU7lLnCpSbTyY3yeU1Vc7l4KT5zT4s/yOxHH5O7tIuuLOCnLADRw==,
      }

  dargs@8.1.0:
    resolution:
      {
        integrity: sha512-wAV9QHOsNbwnWdNW2FYvE1P56wtgSbM+3SZcdGiWQILwVjACCXDCI3Ai8QlCjMDB8YK5zySiXZYBiwGmNY3lnw==,
      }
    engines: { node: ">=12" }

  debug@4.4.3:
    resolution:
      {
        integrity: sha512-RGwwWnwQvkVfavKVt22FGLw+xYSdzARwm0ru6DhTVA3umU5hZc28V3kO4stgYryrTlLpuvgI9GiijltAjNbcqA==,
      }
    engines: { node: ">=6.0" }
    peerDependencies:
      supports-color: "*"
    peerDependenciesMeta:
      supports-color:
        optional: true

  decode-named-character-reference@1.2.0:
    resolution:
      {
        integrity: sha512-c6fcElNV6ShtZXmsgNgFFV5tVX2PaV4g+MOAkb8eXHvn6sryJBrZa9r0zV6+dtTyoCKxtDy5tyQ5ZwQuidtd+Q==,
      }

  deep-eql@5.0.2:
    resolution:
      {
        integrity: sha512-h5k/5U50IJJFpzfL6nO9jaaumfjO/f2NjK/oYB2Djzm4p9L+3T9qWpZqZ2hAbLPuuYq9wrU08WQyBTL5GbPk5Q==,
      }
    engines: { node: ">=6" }

  deep-is@0.1.4:
    resolution:
      {
        integrity: sha512-oIPzksmTg4/MriiaYGO+okXDT7ztn/w3Eptv/+gSIdMdKsJo0u4CfYNFJPy+4SKMuCqGw2wxnA+URMg3t8a/bQ==,
      }

  dequal@2.0.3:
    resolution:
      {
        integrity: sha512-0je+qPKHEMohvfRTCEo3CrPG6cAzAYgmzKyxRiYSSDkS6eGJdyVJm7WaYA5ECaAD9wLB2T4EEeymA5aFVcYXCA==,
      }
    engines: { node: ">=6" }

  devlop@1.1.0:
    resolution:
      {
        integrity: sha512-RWmIqhcFf1lRYBvNmr7qTNuyCt/7/ns2jbpp1+PalgE/rDQcBT0fioSMUpJ93irlUhC5hrg4cYqe6U+0ImW0rA==,
      }

  diff@5.2.0:
    resolution:
      {
        integrity: sha512-uIFDxqpRZGZ6ThOk84hEfqWoHx2devRFvpTZcTHur85vImfaxUbTW9Ryh4CpCuDnToOP1CEtXKIgytHBPVff5A==,
      }
    engines: { node: ">=0.3.1" }

  docker-compose@1.3.0:
    resolution:
      {
        integrity: sha512-7Gevk/5eGD50+eMD+XDnFnOrruFkL0kSd7jEG4cjmqweDSUhB7i0g8is/nBdVpl+Bx338SqIB2GLKm32M+Vs6g==,
      }
    engines: { node: ">= 6.0.0" }

  docker-modem@5.0.6:
    resolution:
      {
        integrity: sha512-ens7BiayssQz/uAxGzH8zGXCtiV24rRWXdjNha5V4zSOcxmAZsfGVm/PPFbwQdqEkDnhG+SyR9E3zSHUbOKXBQ==,
      }
    engines: { node: ">= 8.0" }

  dockerode@4.0.8:
    resolution:
      {
        integrity: sha512-HdPBprWmwfHMHi12AVIFDhXIqIS+EpiOVkZaAZxgML4xf5McqEZjJZtahTPkLDxWOt84ApfWPAH9EoQwOiaAIQ==,
      }
    engines: { node: ">= 8.0" }

  dot-prop@5.3.0:
    resolution:
      {
        integrity: sha512-QM8q3zDe58hqUqjraQOmzZ1LIH9SWQJTlEKCH4kJ2oQvLZk7RbQXvtDM2XEq3fwkV9CCvvH4LA0AV+ogFsBM2Q==,
      }
    engines: { node: ">=8" }

  eastasianwidth@0.2.0:
    resolution:
      {
        integrity: sha512-I88TYZWc9XiYHRQ4/3c5rjjfgkjhLyW2luGIheGERbNQ6OY7yTybanSpDXZa8y7VUP9YmDcYa+eyq4ca7iLqWA==,
      }

  ejs@3.1.10:
    resolution:
      {
        integrity: sha512-UeJmFfOrAQS8OJWPZ4qtgHyWExa088/MtK5UEyoJGFH67cDEXkZSviOiKRCZ4Xij0zxI3JECgYs3oKx+AizQBA==,
      }
    engines: { node: ">=0.10.0" }
    hasBin: true

  electron-to-chromium@1.5.222:
    resolution:
      {
        integrity: sha512-gA7psSwSwQRE60CEoLz6JBCQPIxNeuzB2nL8vE03GK/OHxlvykbLyeiumQy1iH5C2f3YbRAZpGCMT12a/9ih9w==,
      }

  emoji-regex-xs@1.0.0:
    resolution:
      {
        integrity: sha512-LRlerrMYoIDrT6jgpeZ2YYl/L8EulRTt5hQcYjy5AInh7HWXKimpqx68aknBFpGL2+/IcogTcaydJEgaTmOpDg==,
      }

  emoji-regex@8.0.0:
    resolution:
      {
        integrity: sha512-MSjYzcWNOA0ewAHpz0MxpYFvwg6yjy1NG3xteoqz644VCo/RPgnr1/GGt+ic3iJTzQ8Eu3TdM14SawnVUmGE6A==,
      }

  emoji-regex@9.2.2:
    resolution:
      {
        integrity: sha512-L18DaJsXSUk2+42pv8mLs5jJT2hqFkFE4j21wOmgbUqsZ2hL72NsUU785g9RXgo3s0ZNgVl42TiHp3ZtOv/Vyg==,
      }

  end-of-stream@1.4.5:
    resolution:
      {
        integrity: sha512-ooEGc6HP26xXq/N+GCGOT0JKCLDGrq2bQUZrQ7gyrJiZANJ/8YDTxTpQBXGMn+WbIQXNVpyWymm7KYVICQnyOg==,
      }

  entities@4.5.0:
    resolution:
      {
        integrity: sha512-V0hjH4dGPh9Ao5p0MoRY6BVqtwCjhz6vI5LT8AJ55H+4g9/4vbHx1I54fS0XuclLhDHArPQCiMjDxjaL8fPxhw==,
      }
    engines: { node: ">=0.12" }

  env-paths@2.2.1:
    resolution:
      {
        integrity: sha512-+h1lkLKhZMTYjog1VEpJNG7NZJWcuc2DDk/qsqSTRRCOXiLjeQ1d1/udrUGhqMxUgAlwKNZ0cf2uqan5GLuS2A==,
      }
    engines: { node: ">=6" }

  error-ex@1.3.4:
    resolution:
      {
        integrity: sha512-sqQamAnR14VgCr1A618A3sGrygcpK+HEbenA/HiEAkkUwcZIIB/tgWqHFxWgOyDh4nB4JCRimh79dR5Ywc9MDQ==,
      }

  es-module-lexer@1.7.0:
    resolution:
      {
        integrity: sha512-jEQoCwk8hyb2AZziIOLhDqpm5+2ww5uIE6lkO/6jcOCusfk6LhMHpXXfBLXTZ7Ydyt0j4VoUQv6uGNYbdW+kBA==,
      }

  esbuild@0.25.10:
    resolution:
      {
        integrity: sha512-9RiGKvCwaqxO2owP61uQ4BgNborAQskMR6QusfWzQqv7AZOg5oGehdY2pRJMTKuwxd1IDBP4rSbI5lHzU7SMsQ==,
      }
    engines: { node: ">=18" }
    hasBin: true

  escalade@3.2.0:
    resolution:
      {
        integrity: sha512-WUj2qlxaQtO4g6Pq5c29GTcWGDyd8itL8zTlipgECz3JesAiiOKotd8JU6otB3PACgG6xkJUyVhboMS+bje/jA==,
      }
    engines: { node: ">=6" }

  escape-string-regexp@1.0.5:
    resolution:
      {
        integrity: sha512-vbRorB5FUQWvla16U8R/qgaFIya2qGzwDrNmCZuYKrbdSUMG6I1ZCGQRefkRVhuOkIGVne7BQ35DSfo1qvJqFg==,
      }
    engines: { node: ">=0.8.0" }

  escape-string-regexp@4.0.0:
    resolution:
      {
        integrity: sha512-TtpcNJ3XAzx3Gq8sWRzJaVajRs0uVxA2YAkdb1jm2YkPz4G6egUFAyA3n5vtEIZefPk5Wa4UXbKuS5fKkJWdgA==,
      }
    engines: { node: ">=10" }

<<<<<<< HEAD
  eslint-plugin-jsdoc@55.1.2:
    resolution:
      {
        integrity: sha512-RYvtXEQE2XU2y53swBmhVXxMcpj8LkG6Ups6zre5OK5nYeiIVkh1fPqQNyRar7bWrcQEMAWDHDahYGbOchHb1w==,
      }
    engines: { node: ">=20.11.0" }
=======
  eslint-plugin-jsdoc@60.0.0:
    resolution: {integrity: sha512-K8D5fJOkeunX+exeOkOUx+P7ZCixdRBsM3QQ+M2aazSO+64pnjH6z03wWYGQ3XTjUxpI2QXOTSQ9E75bDKi5AA==}
    engines: {node: '>=20.11.0'}
>>>>>>> 4cbf2f05
    peerDependencies:
      eslint: ^7.0.0 || ^8.0.0 || ^9.0.0

  eslint-plugin-sonarjs@3.0.5:
    resolution:
      {
        integrity: sha512-dI62Ff3zMezUToi161hs2i1HX1ie8Ia2hO0jtNBfdgRBicAG4ydy2WPt0rMTrAe3ZrlqhpAO3w1jcQEdneYoFA==,
      }
    peerDependencies:
      eslint: ^8.0.0 || ^9.0.0

  eslint-plugin-tsdoc@0.4.0:
    resolution:
      {
        integrity: sha512-MT/8b4aKLdDClnS8mP3R/JNjg29i0Oyqd/0ym6NnQf+gfKbJJ4ZcSh2Bs1H0YiUMTBwww5JwXGTWot/RwyJ7aQ==,
      }

  eslint-plugin-unicorn@61.0.2:
    resolution:
      {
        integrity: sha512-zLihukvneYT7f74GNbVJXfWIiNQmkc/a9vYBTE4qPkQZswolWNdu+Wsp9sIXno1JOzdn6OUwLPd19ekXVkahRA==,
      }
    engines: { node: ^20.10.0 || >=21.0.0 }
    peerDependencies:
      eslint: ">=9.29.0"

  eslint-scope@8.4.0:
    resolution:
      {
        integrity: sha512-sNXOfKCn74rt8RICKMvJS7XKV/Xk9kA7DyJr8mJik3S7Cwgy3qlkkmyS2uQB3jiJg6VNdZd/pDBJu0nvG2NlTg==,
      }
    engines: { node: ^18.18.0 || ^20.9.0 || >=21.1.0 }

  eslint-visitor-keys@3.4.3:
    resolution:
      {
        integrity: sha512-wpc+LXeiyiisxPlEkUzU6svyS1frIO3Mgxj1fdy7Pm8Ygzguax2N3Fa/D/ag1WqbOprdI+uY6wMUl8/a2G+iag==,
      }
    engines: { node: ^12.22.0 || ^14.17.0 || >=16.0.0 }

  eslint-visitor-keys@4.2.1:
    resolution:
      {
        integrity: sha512-Uhdk5sfqcee/9H/rCOJikYz67o0a2Tw2hGRPOG2Y1R2dg7brRe1uG0yaNQDHu+TO/uQPF/5eCapvYSmHUjt7JQ==,
      }
    engines: { node: ^18.18.0 || ^20.9.0 || >=21.1.0 }

  eslint@9.36.0:
    resolution:
      {
        integrity: sha512-hB4FIzXovouYzwzECDcUkJ4OcfOEkXTv2zRY6B9bkwjx/cprAq0uvm1nl7zvQ0/TsUk0zQiN4uPfJpB9m+rPMQ==,
      }
    engines: { node: ^18.18.0 || ^20.9.0 || >=21.1.0 }
    hasBin: true
    peerDependencies:
      jiti: "*"
    peerDependenciesMeta:
      jiti:
        optional: true

  espree@10.4.0:
    resolution:
      {
        integrity: sha512-j6PAQ2uUr79PZhBjP5C5fhl8e39FmRnOjsD5lGnWrFU8i2G776tBK7+nP8KuQUTTyAZUwfQqXAgrVH5MbH9CYQ==,
      }
    engines: { node: ^18.18.0 || ^20.9.0 || >=21.1.0 }

  esquery@1.6.0:
    resolution:
      {
        integrity: sha512-ca9pw9fomFcKPvFLXhBKUK90ZvGibiGOvRJNbjljY7s7uq/5YO4BOzcYtJqExdx99rF6aAcnRxHmcUHcz6sQsg==,
      }
    engines: { node: ">=0.10" }

  esrecurse@4.3.0:
    resolution:
      {
        integrity: sha512-KmfKL3b6G+RXvP8N1vr3Tq1kL/oCFgn2NYXEtqP8/L3pKapUA4G8cFVaoF3SU323CD4XypR/ffioHmkti6/Tag==,
      }
    engines: { node: ">=4.0" }

  estraverse@5.3.0:
    resolution:
      {
        integrity: sha512-MMdARuVEQziNTeJD8DgMqmhwR11BRQ/cBP+pLtYdSTnf3MIO8fFeiINEbX36ZdNlfU/7A9f3gUw49B3oQsvwBA==,
      }
    engines: { node: ">=4.0" }

  estree-walker@2.0.2:
    resolution:
      {
        integrity: sha512-Rfkk/Mp/DL7JVje3u18FxFujQlTNR2q6QfMSMB7AvCBx91NGj/ba3kCfza0f6dVDbw7YlRf/nDrn7pQrCCyQ/w==,
      }

  estree-walker@3.0.3:
    resolution:
      {
        integrity: sha512-7RUKfXgSMMkzt6ZuXmqapOurLGPPfgj6l9uRZ7lRGolvk0y2yocc35LdcxKC5PQZdn2DMqioAQ2NoWcrTKmm6g==,
      }

  esutils@2.0.3:
    resolution:
      {
        integrity: sha512-kVscqXk4OCp68SZ0dkgEKVi6/8ij300KBWTJq32P/dYeWTSwK41WyTxalN1eRmA5Z9UU/LX9D7FWSmV9SAYx6g==,
      }
    engines: { node: ">=0.10.0" }

  event-target-shim@5.0.1:
    resolution:
      {
        integrity: sha512-i/2XbnSz/uxRCU6+NdVJgKWDTM427+MqYbkQzD321DuCQJUqOuJKIA0IM2+W2xtYHdKOmZ4dR6fExsd4SXL+WQ==,
      }
    engines: { node: ">=6" }

  events@3.3.0:
    resolution:
      {
        integrity: sha512-mQw+2fkQbALzQ7V0MY0IqdnXNOeTtP4r0lN9z7AAawCXgqea7bDii20AYrIBrFd/Hx0M2Ocz6S111CaFkUcb0Q==,
      }
    engines: { node: ">=0.8.x" }

  expect-type@1.2.2:
    resolution:
      {
        integrity: sha512-JhFGDVJ7tmDJItKhYgJCGLOWjuK9vPxiXoUFLwLDc99NlmklilbiQJwoctZtt13+xMw91MCk/REan6MWHqDjyA==,
      }
    engines: { node: ">=12.0.0" }

  fast-deep-equal@3.1.3:
    resolution:
      {
        integrity: sha512-f3qQ9oQy9j2AhBe/H9VC91wLmKBCCU/gDOnKNAYG5hswO7BLKj09Hc5HYNz9cGI++xlpDCIgDaitVs03ATR84Q==,
      }

  fast-fifo@1.3.2:
    resolution:
      {
        integrity: sha512-/d9sfos4yxzpwkDkuN7k2SqFKtYNmCTzgfEpz82x34IM9/zc8KGxQoXg1liNC/izpRM/MBdt44Nmx41ZWqk+FQ==,
      }

  fast-glob@3.3.3:
    resolution:
      {
        integrity: sha512-7MptL8U0cqcFdzIzwOTHoilX9x5BrNqye7Z/LuC7kCMRio1EMSyqRK3BEAUD7sXRq4iT4AzTVuZdhgQ2TCvYLg==,
      }
    engines: { node: ">=8.6.0" }

  fast-json-stable-stringify@2.1.0:
    resolution:
      {
        integrity: sha512-lhd/wF+Lk98HZoTCtlVraHtfh5XYijIjalXck7saUtuanSDyLMxnHhSXEDJqHxD7msR8D0uCmqlkwjCV8xvwHw==,
      }

  fast-levenshtein@2.0.6:
    resolution:
      {
        integrity: sha512-DCXu6Ifhqcks7TZKY3Hxp3y6qphY5SJZmrWMDrKcERSOXWQdMhU9Ig/PYrzyw/ul9jOIyh0N4M0tbC5hodg8dw==,
      }

  fast-uri@3.1.0:
    resolution:
      {
        integrity: sha512-iPeeDKJSWf4IEOasVVrknXpaBV0IApz/gp7S2bb7Z4Lljbl2MGJRqInZiUrQwV16cpzw/D3S5j5Julj/gT52AA==,
      }

  fast-xml-parser@5.2.5:
    resolution:
      {
        integrity: sha512-pfX9uG9Ki0yekDHx2SiuRIyFdyAr1kMIMitPvb0YBo8SUfKvia7w7FIyd/l6av85pFYRhZscS75MwMnbvY+hcQ==,
      }
    hasBin: true

  fastq@1.19.1:
    resolution:
      {
        integrity: sha512-GwLTyxkCXjXbxqIhTsMI2Nui8huMPtnxg7krajPJAjnEG/iiOS7i+zCtWGZR9G0NBKbXKh6X9m9UIsYX/N6vvQ==,
      }

  fdir@6.5.0:
    resolution:
      {
        integrity: sha512-tIbYtZbucOs0BRGqPJkshJUYdL+SDH7dVM8gjy+ERp3WAUjLEFJE+02kanyHtwjWOnwrKYBiwAmM0p4kLJAnXg==,
      }
    engines: { node: ">=12.0.0" }
    peerDependencies:
      picomatch: ^3 || ^4
    peerDependenciesMeta:
      picomatch:
        optional: true

  file-entry-cache@8.0.0:
    resolution:
      {
        integrity: sha512-XXTUwCvisa5oacNGRP9SfNtYBNAMi+RPwBFmblZEF7N7swHYQS6/Zfk7SRwx4D5j3CH211YNRco1DEMNVfZCnQ==,
      }
    engines: { node: ">=16.0.0" }

  filelist@1.0.4:
    resolution:
      {
        integrity: sha512-w1cEuf3S+DrLCQL7ET6kz+gmlJdbq9J7yXCSjK/OZCPA+qEN1WyF4ZAf0YYJa4/shHJra2t/d/r8SV4Ji+x+8Q==,
      }

  fill-range@7.1.1:
    resolution:
      {
        integrity: sha512-YsGpe3WHLK8ZYi4tWDg2Jy3ebRz2rXowDxnld4bkQB00cc/1Zw9AWnC0i9ztDJitivtQvaI9KaLyKrc+hBW0yg==,
      }
    engines: { node: ">=8" }

  find-up-simple@1.0.1:
    resolution:
      {
        integrity: sha512-afd4O7zpqHeRyg4PfDQsXmlDe2PfdHtJt6Akt8jOWaApLOZk5JXs6VMR29lz03pRe9mpykrRCYIYxaJYcfpncQ==,
      }
    engines: { node: ">=18" }

  find-up@5.0.0:
    resolution:
      {
        integrity: sha512-78/PXT1wlLLDgTzDs7sjq9hzz0vXD+zn+7wypEe4fXQxCmdmqfGsEPQxmiCSQI3ajFV91bVSsvNtrJRiW6nGng==,
      }
    engines: { node: ">=10" }

  find-up@7.0.0:
    resolution:
      {
        integrity: sha512-YyZM99iHrqLKjmt4LJDj58KI+fYyufRLBSYcqycxf//KpBk9FoewoGX0450m9nB44qrZnovzC2oeP5hUibxc/g==,
      }
    engines: { node: ">=18" }

  flat-cache@4.0.1:
    resolution:
      {
        integrity: sha512-f7ccFPK3SXFHpx15UIGyRJ/FJQctuKZ0zVuN3frBo4HnK3cay9VEW0R6yPYFHC0AgqhukPzKjq22t5DmAyqGyw==,
      }
    engines: { node: ">=16" }

  flatted@3.3.3:
    resolution:
      {
        integrity: sha512-GX+ysw4PBCz0PzosHDepZGANEuFCMLrnRTiEy9McGjmkCQYwRq4A/X786G/fjM/+OjsWSU1ZrY5qyARZmO/uwg==,
      }

  focus-trap@7.6.5:
    resolution:
      {
        integrity: sha512-7Ke1jyybbbPZyZXFxEftUtxFGLMpE2n6A+z//m4CRDlj0hW+o3iYSmh8nFlYMurOiJVDmJRilUQtJr08KfIxlg==,
      }

  foreground-child@3.3.1:
    resolution:
      {
        integrity: sha512-gIXjKqtFuWEgzFRJA9WCQeSJLZDjgJUOMCMzxtvFq/37KojM1BFGufqsCy0r4qSQmYLsZYMeyRqzIWOMup03sw==,
      }
    engines: { node: ">=14" }

  fs-constants@1.0.0:
    resolution:
      {
        integrity: sha512-y6OAwoSIf7FyjMIv94u+b5rdheZEjzR63GTyZJm5qh4Bi+2YgwLCcI/fPFZkL5PSixOt6ZNKm+w+Hfp/Bciwow==,
      }

  fsevents@2.3.3:
    resolution:
      {
        integrity: sha512-5xoDfX+fL7faATnagmWPpbFtwh/R77WmMMqqHGS65C3vvB0YHrgF+B1YmZ3441tMj5n63k0212XNoJwzlhffQw==,
      }
    engines: { node: ^8.16.0 || ^10.6.0 || >=11.0.0 }
    os: [darwin]

  function-bind@1.1.2:
    resolution:
      {
        integrity: sha512-7XHNxH7qX9xG5mIwxkhumTox/MIRNcOgDrxWsMt2pAr23WHp6MrRlN7FBSFpCpr+oVO0F744iUgR82nJMfG2SA==,
      }

  functional-red-black-tree@1.0.1:
    resolution:
      {
        integrity: sha512-dsKNQNdj6xA3T+QlADDA7mOSlX0qiMINjn0cgr+eGHGsbSHzTabcIogz2+p/iqP1Xs6EP/sS2SbqH+brGTbq0g==,
      }

  get-caller-file@2.0.5:
    resolution:
      {
        integrity: sha512-DyFP3BM/3YHTQOCUL/w0OZHR0lpKeGrxotcHWcqNEdnltqFwXVfhEBQ94eIo34AfQpo0rGki4cyIiftY06h2Fg==,
      }
    engines: { node: 6.* || 8.* || >= 10.* }

  get-east-asian-width@1.4.0:
    resolution:
      {
        integrity: sha512-QZjmEOC+IT1uk6Rx0sX22V6uHWVwbdbxf1faPqJ1QhLdGgsRGCZoyaQBm/piRdJy/D2um6hM1UP7ZEeQ4EkP+Q==,
      }
    engines: { node: ">=18" }

  get-package-type@0.1.0:
    resolution:
      {
        integrity: sha512-pjzuKtY64GYfWizNAJ0fr9VqttZkNiK2iS430LtIHzjBEr6bX8Am2zm4sW4Ro5wjWW5cAlRL1qAMTcXbjNAO2Q==,
      }
    engines: { node: ">=8.0.0" }

  get-port@7.1.0:
    resolution:
      {
        integrity: sha512-QB9NKEeDg3xxVwCCwJQ9+xycaz6pBB6iQ76wiWMl1927n0Kir6alPiP+yuiICLLU4jpMe08dXfpebuQppFA2zw==,
      }
    engines: { node: ">=16" }

  get-tsconfig@4.10.1:
    resolution:
      {
        integrity: sha512-auHyJ4AgMz7vgS8Hp3N6HXSmlMdUyhSUrfBF16w153rxtLIEOE+HGqaBppczZvnHLqQJfiHotCYpNhl0lUROFQ==,
      }

  git-raw-commits@4.0.0:
    resolution:
      {
        integrity: sha512-ICsMM1Wk8xSGMowkOmPrzo2Fgmfo4bMHLNX6ytHjajRJUqvHOw/TFapQ+QG75c3X/tTDDhOSRPGC52dDbNM8FQ==,
      }
    engines: { node: ">=16" }
    hasBin: true

  glob-parent@5.1.2:
    resolution:
      {
        integrity: sha512-AOIgSQCepiJYwP3ARnGx+5VnTu2HBYdzbGP45eLw1vr3zB3vZLeyed1sC9hnbcOc9/SrMyM5RPQrkGz4aS9Zow==,
      }
    engines: { node: ">= 6" }

  glob-parent@6.0.2:
    resolution:
      {
        integrity: sha512-XxwI8EOhVQgWp6iDL+3b0r86f4d6AX6zSU55HfB4ydCEuXLXc5FcYeOu+nnGftS4TEju/11rt4KJPTMgbfmv4A==,
      }
    engines: { node: ">=10.13.0" }

  glob-to-regex.js@1.0.1:
    resolution:
      {
        integrity: sha512-CG/iEvgQqfzoVsMUbxSJcwbG2JwyZ3naEqPkeltwl0BSS8Bp83k3xlGms+0QdWFUAwV+uvo80wNswKF6FWEkKg==,
      }
    engines: { node: ">=10.0" }
    peerDependencies:
      tslib: "2"

  glob@10.4.5:
    resolution:
      {
        integrity: sha512-7Bv8RF0k6xjo7d4A/PxYLbUCfb6c+Vpd2/mB2yRDlew7Jb5hEXiCD9ibfO7wpk8i4sevK6DFny9h7EYbM3/sHg==,
      }
    hasBin: true

  glob@11.0.3:
    resolution:
      {
        integrity: sha512-2Nim7dha1KVkaiF4q6Dj+ngPPMdfvLJEOpZk/jKiUAkqKebpGAWQXAq9z1xu9HKu5lWfqw/FASuccEjyznjPaA==,
      }
    engines: { node: 20 || >=22 }
    hasBin: true

  global-directory@4.0.1:
    resolution:
      {
        integrity: sha512-wHTUcDUoZ1H5/0iVqEudYW4/kAlN5cZ3j/bXn0Dpbizl9iaUVeWSHqiOjsgk6OW2bkLclbBjzewBz6weQ1zA2Q==,
      }
    engines: { node: ">=18" }

  globals@14.0.0:
    resolution:
      {
        integrity: sha512-oahGvuMGQlPw/ivIYBjVSrWAfWLBeku5tpPE2fOPLi+WHffIWbuh2tCjhyQhTBPMf5E9jDEH4FOmTYgYwbKwtQ==,
      }
    engines: { node: ">=18" }

  globals@16.4.0:
    resolution:
      {
        integrity: sha512-ob/2LcVVaVGCYN+r14cnwnoDPUufjiYgSqRhiFD0Q1iI4Odora5RE8Iv1D24hAz5oMophRGkGz+yuvQmmUMnMw==,
      }
    engines: { node: ">=18" }

  globby@14.1.0:
    resolution:
      {
        integrity: sha512-0Ia46fDOaT7k4og1PDW4YbodWWr3scS2vAr2lTbsplOt2WkKp0vQbkI9wKis/T5LV/dqPjO3bpS/z6GTJB82LA==,
      }
    engines: { node: ">=18" }

  graceful-fs@4.2.11:
    resolution:
      {
        integrity: sha512-RbJ5/jmFcNNCcDV5o9eTnBLJ/HszWV0P73bc+Ff4nS/rJj+YaS6IGyiOL0VoBYX+l1Wrl3k63h/KrH+nhJ0XvQ==,
      }

  graphemer@1.4.0:
    resolution:
      {
        integrity: sha512-EtKwoO6kxCL9WO5xipiHTZlSzBm7WLT627TqC/uVRd0HKmq8NXyebnNYxDoBi7wt8eTWrUrKXCOVaFq9x1kgag==,
      }

  has-flag@4.0.0:
    resolution:
      {
        integrity: sha512-EykJT/Q1KjTWctppgIAgfSO0tKVuZUjhgMr17kqTumMl6Afv3EISleU7qZUzoXDFTAHTDC4NOoG/ZxU3EvlMPQ==,
      }
    engines: { node: ">=8" }

  hasown@2.0.2:
    resolution:
      {
        integrity: sha512-0hJU9SCPvmMzIBdZFqNPXWa6dqh7WdH0cII9y+CyS8rG3nL48Bclra9HmKhVVUHyPWNH5Y7xDwAB7bfgSjkUMQ==,
      }
    engines: { node: ">= 0.4" }

  hast-util-to-html@9.0.5:
    resolution:
      {
        integrity: sha512-OguPdidb+fbHQSU4Q4ZiLKnzWo8Wwsf5bZfbvu7//a9oTYoqD/fWpe96NuHkoS9h0ccGOTe0C4NGXdtS0iObOw==,
      }

  hast-util-whitespace@3.0.0:
    resolution:
      {
        integrity: sha512-88JUN06ipLwsnv+dVn+OIYOvAuvBMy/Qoi6O7mQHxdPXpjy+Cd6xRkWwux7DKO+4sYILtLBRIKgsdpS2gQc7qw==,
      }

  hookable@5.5.3:
    resolution:
      {
        integrity: sha512-Yc+BQe8SvoXH1643Qez1zqLRmbA5rCL+sSmk6TVos0LWVfNIB7PGncdlId77WzLGSIB5KaWgTaNTs2lNVEI6VQ==,
      }

  hosted-git-info@7.0.2:
    resolution:
      {
        integrity: sha512-puUZAUKT5m8Zzvs72XWy3HtvVbTWljRE66cP60bxJzAqf2DgICo7lYTY2IHUmLnNpjYvw5bvmoHvPc0QO2a62w==,
      }
    engines: { node: ^16.14.0 || >=18.0.0 }

  html-escaper@2.0.2:
    resolution:
      {
        integrity: sha512-H2iMtd0I4Mt5eYiapRdIDjp+XzelXQ0tFE4JS7YFwFevXXMmOp9myNrUvCg0D6ws8iqkRPBfKHgbwig1SmlLfg==,
      }

  html-void-elements@3.0.0:
    resolution:
      {
        integrity: sha512-bEqo66MRXsUGxWHV5IP0PUiAWwoEjba4VCzg0LjFJBpchPaTfyfCKTG6bc5F8ucKec3q5y6qOdGyYTSBEvhCrg==,
      }

  hyperdyperid@1.2.0:
    resolution:
      {
        integrity: sha512-Y93lCzHYgGWdrJ66yIktxiaGULYc6oGiABxhcO5AufBeOyoIdZF7bIfLaOrbM0iGIOXQQgxxRrFEnb+Y6w1n4A==,
      }
    engines: { node: ">=10.18" }

  ieee754@1.2.1:
    resolution:
      {
        integrity: sha512-dcyqhDvX1C46lXZcVqCpK+FtMRQVdIMN6/Df5js2zouUsqG7I6sFxitIC+7KYK29KdXOLHdu9zL4sFnoVQnqaA==,
      }

  ignore@5.3.2:
    resolution:
      {
        integrity: sha512-hsBTNUqQTDwkWtcdYI2i06Y/nUBEsNEDJKjWdigLvegy8kDuJAS8uRlpkkcQpyEXL0Z/pjDy5HBmMjRCJ2gq+g==,
      }
    engines: { node: ">= 4" }

  ignore@7.0.5:
    resolution:
      {
        integrity: sha512-Hs59xBNfUIunMFgWAbGX5cq6893IbWg4KnrjbYwX3tx0ztorVgTDA6B2sxf8ejHJ4wz8BqGUMYlnzNBer5NvGg==,
      }
    engines: { node: ">= 4" }

  import-fresh@3.3.1:
    resolution:
      {
        integrity: sha512-TR3KfrTZTYLPB6jUjfx6MF9WcWrHL9su5TObK4ZkYgBdWKPOFoSoQIdEuTuR82pmtxH2spWG9h6etwfr1pLBqQ==,
      }
    engines: { node: ">=6" }

  import-meta-resolve@4.2.0:
    resolution:
      {
        integrity: sha512-Iqv2fzaTQN28s/FwZAoFq0ZSs/7hMAHJVX+w8PZl3cY19Pxk6jFFalxQoIfW2826i/fDLXv8IiEZRIT0lDuWcg==,
      }

  imurmurhash@0.1.4:
    resolution:
      {
        integrity: sha512-JmXMZ6wuvDmLiHEml9ykzqO6lwFbof0GG4IkcGaENdCRDDmMVnny7s5HsIgHCbaq0w2MyPhDqkhTUgS2LU2PHA==,
      }
    engines: { node: ">=0.8.19" }

  indent-string@4.0.0:
    resolution:
      {
        integrity: sha512-EdDDZu4A2OyIK7Lr/2zG+w5jmbuk1DVBnEwREQvBzspBJkCEbRa8GxU1lghYcaGJCnRWibjDXlq779X1/y5xwg==,
      }
    engines: { node: ">=8" }

  indent-string@5.0.0:
    resolution:
      {
        integrity: sha512-m6FAo/spmsW2Ab2fU35JTYwtOKa2yAwXSwgjSv1TJzh4Mh7mC3lzAOVLBprb72XsTrgkEIsl7YrFNAiDiRhIGg==,
      }
    engines: { node: ">=12" }

  inherits@2.0.4:
    resolution:
      {
        integrity: sha512-k/vGaX4/Yla3WzyMCvTQOXYeIHvqOKtnqBduzTHpzpQZzAskKMhZ2K+EnBiSM9zGSoIFeMpXKxa4dYeZIQqewQ==,
      }

  ini@4.1.1:
    resolution:
      {
        integrity: sha512-QQnnxNyfvmHFIsj7gkPcYymR8Jdw/o7mp5ZFihxn6h8Ci6fh3Dx4E1gPjpQEpIuPo9XVNY/ZUwh4BPMjGyL01g==,
      }
    engines: { node: ^14.17.0 || ^16.13.0 || >=18.0.0 }

  is-alphabetical@2.0.1:
    resolution:
      {
        integrity: sha512-FWyyY60MeTNyeSRpkM2Iry0G9hpr7/9kD40mD/cGQEuilcZYS4okz8SN2Q6rLCJ8gbCt6fN+rC+6tMGS99LaxQ==,
      }

  is-alphanumerical@2.0.1:
    resolution:
      {
        integrity: sha512-hmbYhX/9MUMF5uh7tOXyK/n0ZvWpad5caBA17GsC6vyuCqaWliRG5K1qS9inmUhEMaOBIW7/whAnSwveW/LtZw==,
      }

  is-arrayish@0.2.1:
    resolution:
      {
        integrity: sha512-zz06S8t0ozoDXMG+ube26zeCTNXcKIPJZJi8hBrF4idCLms4CG9QtK7qBl1boi5ODzFpjswb5JPmHCbMpjaYzg==,
      }

  is-builtin-module@5.0.0:
    resolution:
      {
        integrity: sha512-f4RqJKBUe5rQkJ2eJEJBXSticB3hGbN9j0yxxMQFqIW89Jp9WYFtzfTcRlstDKVUTRzSOTLKRfO9vIztenwtxA==,
      }
    engines: { node: ">=18.20" }

  is-core-module@2.16.1:
    resolution:
      {
        integrity: sha512-UfoeMA6fIJ8wTYFEUjelnaGI67v6+N7qXJEvQuIGa99l4xsCruSYOVSQ0uPANn4dAzm8lkYPaKLrrijLq7x23w==,
      }
    engines: { node: ">= 0.4" }

  is-decimal@2.0.1:
    resolution:
      {
        integrity: sha512-AAB9hiomQs5DXWcRB1rqsxGUstbRroFOPPVAomNk/3XHR5JyEZChOyTWe2oayKnsSsr/kcGqF+z6yuH6HHpN0A==,
      }

  is-docker@2.2.1:
    resolution:
      {
        integrity: sha512-F+i2BKsFrH66iaUFc0woD8sLy8getkwTwtOBjvs56Cx4CgJDeKQeqfz8wAYiSb8JOprWhHH5p77PbmYCvvUuXQ==,
      }
    engines: { node: ">=8" }
    hasBin: true

  is-extglob@2.1.1:
    resolution:
      {
        integrity: sha512-SbKbANkN603Vi4jEZv49LeVJMn4yGwsbzZworEoyEiutsN3nJYdbO36zfhGJ6QEDpOZIFkDtnq5JRxmvl3jsoQ==,
      }
    engines: { node: ">=0.10.0" }

  is-fullwidth-code-point@3.0.0:
    resolution:
      {
        integrity: sha512-zymm5+u+sCsSWyD9qNaejV3DFvhCKclKdizYaJUuHA83RLjb7nSuGnddCHGv0hk+KY7BMAlsWeK4Ueg6EV6XQg==,
      }
    engines: { node: ">=8" }

  is-glob@4.0.3:
    resolution:
      {
        integrity: sha512-xelSayHH36ZgE7ZWhli7pW34hNbNl8Ojv5KVmkJD4hBdD3th8Tfk9vYasLM+mXWOZhFkgZfxhLSnrwRr4elSSg==,
      }
    engines: { node: ">=0.10.0" }

  is-hexadecimal@2.0.1:
    resolution:
      {
        integrity: sha512-DgZQp241c8oO6cA1SbTEWiXeoxV42vlcJxgH+B3hi1AiqqKruZR3ZGF8In3fj4+/y/7rHvlOZLZtgJ/4ttYGZg==,
      }

  is-interactive@2.0.0:
    resolution:
      {
        integrity: sha512-qP1vozQRI+BMOPcjFzrjXuQvdak2pHNUMZoeG2eRbiSqyvbEf/wQtEOTOX1guk6E3t36RkaqiSt8A/6YElNxLQ==,
      }
    engines: { node: ">=12" }

  is-number@7.0.0:
    resolution:
      {
        integrity: sha512-41Cifkg6e8TylSpdtTpeLVMqvSBEVzTttHvERD741+pnZ8ANv0004MRL43QKPDlK9cGvNp6NZWZUBlbGXYxxng==,
      }
    engines: { node: ">=0.12.0" }

  is-obj@2.0.0:
    resolution:
      {
        integrity: sha512-drqDG3cbczxxEJRoOXcOjtdp1J/lyp1mNn0xaznRs8+muBhgQcrnbspox5X5fOw0HnMnbfDzvnEMEtqDEJEo8w==,
      }
    engines: { node: ">=8" }

  is-stream@2.0.1:
    resolution:
      {
        integrity: sha512-hFoiJiTl63nn+kstHGBtewWSKnQLpyb155KHheA1l39uvtO9nWIop1p3udqPcUd/xbF1VLMO4n7OI6p7RbngDg==,
      }
    engines: { node: ">=8" }

  is-text-path@2.0.0:
    resolution:
      {
        integrity: sha512-+oDTluR6WEjdXEJMnC2z6A4FRwFoYuvShVVEGsS7ewc0UTi2QtAKMDJuL4BDEVt+5T7MjFo12RP8ghOM75oKJw==,
      }
    engines: { node: ">=8" }

  is-unicode-supported@2.1.0:
    resolution:
      {
        integrity: sha512-mE00Gnza5EEB3Ds0HfMyllZzbBrmLOX3vfWoj9A9PEnTfratQ/BcaJOuMhnkhjXvb2+FkY3VuHqtAGpTPmglFQ==,
      }
    engines: { node: ">=18" }

  is-what@4.1.16:
    resolution:
      {
        integrity: sha512-ZhMwEosbFJkA0YhFnNDgTM4ZxDRsS6HqTo7qsZM08fehyRYIYa0yHu5R6mgo1n/8MgaPBXiPimPD77baVFYg+A==,
      }
    engines: { node: ">=12.13" }

  is-wsl@2.2.0:
    resolution:
      {
        integrity: sha512-fKzAra0rGJUUBwGBgNkHZuToZcn+TtXHpeCgmkMJMMYx1sQDYaCSyjJBSCa2nH1DGm7s3n1oBnohoVTBaN7Lww==,
      }
    engines: { node: ">=8" }

  isarray@1.0.0:
    resolution:
      {
        integrity: sha512-VLghIWNM6ELQzo7zwmcg0NmTVyWKYjvIeM83yjp0wRDTmUnrM678fQbcKBo6n2CJEF0szoG//ytg+TKla89ALQ==,
      }

  isexe@2.0.0:
    resolution:
      {
        integrity: sha512-RHxMLp9lnKHGHRng9QFhRCMbYAcVpn69smSGcq3f36xjgVVWThj4qqLbTLlq7Ssj8B+fIQ1EuCEGI2lKsyQeIw==,
      }

  isexe@3.1.1:
    resolution:
      {
        integrity: sha512-LpB/54B+/2J5hqQ7imZHfdU31OlgQqx7ZicVlkm9kzg9/w8GKLEcFfJl/t7DCEDueOyBAD6zCCwTO6Fzs0NoEQ==,
      }
    engines: { node: ">=16" }

  istanbul-lib-coverage@3.2.2:
    resolution:
      {
        integrity: sha512-O8dpsF+r0WV/8MNRKfnmrtCWhuKjxrq2w+jpzBL5UZKTi2LeVWnWOmWRxFlesJONmc+wLAGvKQZEOanko0LFTg==,
      }
    engines: { node: ">=8" }

  istanbul-lib-report@3.0.1:
    resolution:
      {
        integrity: sha512-GCfE1mtsHGOELCU8e/Z7YWzpmybrx/+dSTfLrvY8qRmaY6zXTKWn6WQIjaAFw069icm6GVMNkgu0NzI4iPZUNw==,
      }
    engines: { node: ">=10" }

  istanbul-lib-source-maps@5.0.6:
    resolution:
      {
        integrity: sha512-yg2d+Em4KizZC5niWhQaIomgf5WlL4vOOjZ5xGCmF8SnPE/mDWWXgvRExdcpCgh9lLRRa1/fSYp2ymmbJ1pI+A==,
      }
    engines: { node: ">=10" }

  istanbul-reports@3.2.0:
    resolution:
      {
        integrity: sha512-HGYWWS/ehqTV3xN10i23tkPkpH46MLCIMFNCaaKNavAXTF1RkqxawEPtnjnGZ6XKSInBKkiOA5BKS+aZiY3AvA==,
      }
    engines: { node: ">=8" }

  jackspeak@3.4.3:
    resolution:
      {
        integrity: sha512-OGlZQpz2yfahA/Rd1Y8Cd9SIEsqvXkLVoSw/cgwhnhFMDbsQFeZYoJJ7bIZBS9BcamUW96asq/npPWugM+RQBw==,
      }

  jackspeak@4.1.1:
    resolution:
      {
        integrity: sha512-zptv57P3GpL+O0I7VdMJNBZCu+BPHVQUk55Ft8/QCJjTVxrnJHuVuX/0Bl2A6/+2oyR/ZMEuFKwmzqqZ/U5nPQ==,
      }
    engines: { node: 20 || >=22 }

  jake@10.9.4:
    resolution:
      {
        integrity: sha512-wpHYzhxiVQL+IV05BLE2Xn34zW1S223hvjtqk0+gsPrwd/8JNLXJgZZM/iPFsYc1xyphF+6M6EvdE5E9MBGkDA==,
      }
    engines: { node: ">=10" }
    hasBin: true

  jiti@2.5.1:
    resolution:
      {
        integrity: sha512-twQoecYPiVA5K/h6SxtORw/Bs3ar+mLUtoPSc7iMXzQzK8d7eJ/R09wmTwAjiamETn1cXYPGfNnu7DMoHgu12w==,
      }
    hasBin: true

  jju@1.4.0:
    resolution:
      {
        integrity: sha512-8wb9Yw966OSxApiCt0K3yNJL8pnNeIv+OEq2YMidz4FKP6nonSRoOXc80iXY4JaN2FC11B9qsNmDsm+ZOfMROA==,
      }

  js-tokens@4.0.0:
    resolution:
      {
        integrity: sha512-RdJUflcE3cUzKiMqQgsCu06FPu9UdIJO0beYbPhHN4k6apgJtifcoCtT9bcxOpYBtpD2kCM6Sbzg4CausW/PKQ==,
      }

  js-tokens@9.0.1:
    resolution:
      {
        integrity: sha512-mxa9E9ITFOt0ban3j6L5MpjwegGz6lBQmM1IJkWeBZGcMxto50+eWdjC/52xDbS2vy0k7vIMK0Fe2wfL9OQSpQ==,
      }

  js-yaml@4.1.0:
    resolution:
      {
        integrity: sha512-wpxZs9NoxZaJESJGIZTyDEaYpl0FKSA+FB9aJiyemKhMwkxQg63h4T1KJgUGHpTqPDNRcmmYLugrRjJlBtWvRA==,
      }
    hasBin: true

<<<<<<< HEAD
  jsdoc-type-pratt-parser@5.1.1:
    resolution:
      {
        integrity: sha512-DYYlVP1fe4QBMh2xTIs20/YeTz2GYVbWAEZweHSZD+qQ/Cx2d5RShuhhsdk64eTjNq0FeVnteP/qVOgaywSRbg==,
      }
    engines: { node: ">=12.0.0" }
=======
  jsdoc-type-pratt-parser@5.4.0:
    resolution: {integrity: sha512-F9GQ+F1ZU6qvSrZV8fNFpjDNf614YzR2eF6S0+XbDjAcUI28FSoXnYZFjQmb1kFx3rrJb5PnxUH3/Yti6fcM+g==}
    engines: {node: '>=12.0.0'}
>>>>>>> 4cbf2f05

  jsesc@3.0.2:
    resolution:
      {
        integrity: sha512-xKqzzWXDttJuOcawBt4KnKHHIf5oQ/Cxax+0PWFG+DFDgHNAdi+TXECADI+RYiFUMmx8792xsMbbgXj4CwnP4g==,
      }
    engines: { node: ">=6" }
    hasBin: true

  jsesc@3.1.0:
    resolution:
      {
        integrity: sha512-/sM3dO2FOzXjKQhJuo0Q173wf2KOo8t4I8vHy6lF9poUp7bKT0/NHE8fPX23PwfhnykfqnC2xRxOnVw5XuGIaA==,
      }
    engines: { node: ">=6" }
    hasBin: true

  json-buffer@3.0.1:
    resolution:
      {
        integrity: sha512-4bV5BfR2mqfQTJm+V5tPPdf+ZpuhiIvTuAB5g8kcrXOZpTT/QwwVRWBywX1ozr6lEuPdbHxwaJlm9G6mI2sfSQ==,
      }

  json-parse-even-better-errors@2.3.1:
    resolution:
      {
        integrity: sha512-xyFwyhro/JEof6Ghe2iz2NcXoj2sloNsWr/XsERDK/oiPCfaNhl5ONfp+jQdAZRQQ0IJWNzH9zIZF7li91kh2w==,
      }

  json-schema-traverse@0.4.1:
    resolution:
      {
        integrity: sha512-xbbCH5dCYU5T8LcEhhuh7HJ88HXuW3qsI3Y0zOZFKfZEHcpWiHU/Jxzk629Brsab/mMiHQti9wMP+845RPe3Vg==,
      }

  json-schema-traverse@1.0.0:
    resolution:
      {
        integrity: sha512-NM8/P9n3XjXhIZn1lLhkFaACTOURQXjWhV4BA/RnOv8xvgqtqpAX9IO4mRQxSx1Rlo4tqzeqb0sOlruaOy3dug==,
      }

  json-stable-stringify-without-jsonify@1.0.1:
    resolution:
      {
        integrity: sha512-Bdboy+l7tA3OGW6FjyFHWkP5LuByj1Tk33Ljyq0axyzdk9//JSi2u3fP1QSmd1KNwq6VOKYGlAu87CisVir6Pw==,
      }

  jsonc-parser@3.3.1:
    resolution:
      {
        integrity: sha512-HUgH65KyejrUFPvHFPbqOY0rsFip3Bo5wb4ngvdi1EpCYWUQDC5V+Y7mZws+DLkr4M//zQJoanu1SP+87Dv1oQ==,
      }

  jsonparse@1.3.1:
    resolution:
      {
        integrity: sha512-POQXvpdL69+CluYsillJ7SUhKvytYjW9vG/GKpnf+xP8UWgYEM/RaMzHHofbALDiKbbP1W8UEYmgGl39WkPZsg==,
      }
    engines: { "0": node >= 0.2.0 }

  jsx-ast-utils-x@0.1.0:
    resolution:
      {
        integrity: sha512-eQQBjBnsVtGacsG9uJNB8qOr3yA8rga4wAaGG1qRcBzSIvfhERLrWxMAM1hp5fcS6Abo8M4+bUBTekYR0qTPQw==,
      }
    engines: { node: ^18.18.0 || ^20.9.0 || >=21.1.0 }

  just-extend@6.2.0:
    resolution:
      {
        integrity: sha512-cYofQu2Xpom82S6qD778jBDpwvvy39s1l/hrYij2u9AMdQcGRpaBu6kY4mVhuno5kJVi1DAz4aiphA2WI1/OAw==,
      }

  katex@0.16.22:
    resolution:
      {
        integrity: sha512-XCHRdUw4lf3SKBaJe4EvgqIuWwkPSo9XoeO8GjQW94Bp7TWv9hNhzZjZ+OH9yf1UmLygb7DIT5GSFQiyt16zYg==,
      }
    hasBin: true

  keyv@4.5.4:
    resolution:
      {
        integrity: sha512-oxVHkHR/EJf2CNXnWxRLW6mg7JyCCUcG0DtEGmL2ctUo1PNTin1PUil+r/+4r5MpVgC/fn1kjsx7mjSujKqIpw==,
      }

  lazystream@1.0.1:
    resolution:
      {
        integrity: sha512-b94GiNHQNy6JNTrt5w6zNyffMrNkXZb3KTkCZJb2V1xaEGCk093vkZ2jk3tpaeP33/OiXC+WvK9AxUebnf5nbw==,
      }
    engines: { node: ">= 0.6.3" }

  lefthook-darwin-arm64@1.13.1:
    resolution:
      {
        integrity: sha512-bMD34zeaKTtA5DAAIs910bUN5agCsZbzIwPnqA5Zvbm9igvbCkRerc5bAOCYcMUzleXA54g5hdDnDNwSwAo+JQ==,
      }
    cpu: [arm64]
    os: [darwin]

  lefthook-darwin-x64@1.13.1:
    resolution:
      {
        integrity: sha512-eOv25Scxxu/dgWg/o0QkIMcYHmBrL6ffozeHRDHUC2N0n0eAvp9FpexoJ+Mm7+VQVPCnQumjIvyUNLRqlEAcyg==,
      }
    cpu: [x64]
    os: [darwin]

  lefthook-freebsd-arm64@1.13.1:
    resolution:
      {
        integrity: sha512-Hzw2E+zX1/GseCrJS1b1i9oj6JhM2+MFOysCUmMYl8x0yDphxepJXr3wH8bNXENtuVN0Om1IWdZC+6p6+ZY8zw==,
      }
    cpu: [arm64]
    os: [freebsd]

  lefthook-freebsd-x64@1.13.1:
    resolution:
      {
        integrity: sha512-H1T4A6auTBEQY0uWh5E7LDTPa5I9ALfubNHVsiE3XzwRjwu3PazCY9zPCTbdI8ww9JOV6T9A7Mow2GewoHWBUQ==,
      }
    cpu: [x64]
    os: [freebsd]

  lefthook-linux-arm64@1.13.1:
    resolution:
      {
        integrity: sha512-3vNxmRma1ykaG+rpxjKytvxSj6Kl9f/W19Qjdi+BFVu2LueMY5AGPs1oXpDjled7Y7c3WL4XLtQ+xPFHl8z9Sw==,
      }
    cpu: [arm64]
    os: [linux]

  lefthook-linux-x64@1.13.1:
    resolution:
      {
        integrity: sha512-vitul4TY/4RCiH90XDcWZT/XItfHeCuzlt/Ex3dF2ZToEgXzQti8qWG1i9QhSaunu0X/7KIWLlHV9q5uymNBsQ==,
      }
    cpu: [x64]
    os: [linux]

  lefthook-openbsd-arm64@1.13.1:
    resolution:
      {
        integrity: sha512-3TDbaxWiqDuA6a+IuAOh64CiTsyVsnTgQDF8u+STH81RYs70a1g2XHKRGxPMhJMLigy7TEk5z3FUkiKw4pofWQ==,
      }
    cpu: [arm64]
    os: [openbsd]

  lefthook-openbsd-x64@1.13.1:
    resolution:
      {
        integrity: sha512-0mP/wtzdPliwRHQNPSCYbIc+6KCWLNWp/HHRCpurwrWJ6z4mab3ctemghhTkHj+0ZDSO0kM66Awygq86JnOwIA==,
      }
    cpu: [x64]
    os: [openbsd]

  lefthook-windows-arm64@1.13.1:
    resolution:
      {
        integrity: sha512-6wrUZOC1SGsp9riO3dILPzoMkjOSpYIyojbU+jUdlMwCfSMGR5jrFlzRTEyrEoawFhGk3+KnFPYbOdlp8LWPkw==,
      }
    cpu: [arm64]
    os: [win32]

  lefthook-windows-x64@1.13.1:
    resolution:
      {
        integrity: sha512-K/abjvUqtazOjXtrqKz+O+J+D/lZqvrjuWO9gLCbDKbzV13IwqvE+eIJ7TXCAwqp3/MN2r2pwpL83t17fxshBA==,
      }
    cpu: [x64]
    os: [win32]

  lefthook@1.13.1:
    resolution:
      {
        integrity: sha512-zPtBnDI86o2Xoe61tr+0r8ebLVek/aEKF77gA+V5C7zi4Of1CY6FFHx0Gzazzj9JfTCq9SWtUv1halWSWMPAQQ==,
      }
    hasBin: true

  levn@0.4.1:
    resolution:
      {
        integrity: sha512-+bT2uH4E5LGE7h/n3evcS/sQlJXCpIp6ym8OWJ5eV6+67Dsql/LaaT7qJBAt2rzfoa/5QBGBhxDix1dMt2kQKQ==,
      }
    engines: { node: ">= 0.8.0" }

  lilconfig@3.1.3:
    resolution:
      {
        integrity: sha512-/vlFKAoH5Cgt3Ie+JLhRbwOsCQePABiU3tJ1egGvyQ+33R/vcwM2Zl2QR/LzjsBeItPt3oSVXapn+m4nQDvpzw==,
      }
    engines: { node: ">=14" }

  lines-and-columns@1.2.4:
    resolution:
      {
        integrity: sha512-7ylylesZQ/PV29jhEDl3Ufjo6ZX7gCqJr5F7PKrqc93v7fzSymt1BpwEU8nAUXs8qzzvqhbjhK5QZg6Mt/HkBg==,
      }

  linkify-it@5.0.0:
    resolution:
      {
        integrity: sha512-5aHCbzQRADcdP+ATqnDuhhJ/MRIqDkZX5pyjFHRRysS8vZ5AbqGEoFIb6pYHPZ+L/OC2Lc+xT8uHVVR5CAK/wQ==,
      }

  locate-path@6.0.0:
    resolution:
      {
        integrity: sha512-iPZK6eYjbxRu3uB4/WZ3EsEIMJFMqAoopl3R+zuq0UjcAm/MO6KCweDgPfP3elTztoKP3KtnVHxTn2NHBSDVUw==,
      }
    engines: { node: ">=10" }

  locate-path@7.2.0:
    resolution:
      {
        integrity: sha512-gvVijfZvn7R+2qyPX8mAuKcFGDf6Nc61GdvGafQsHL0sBIxfKzA+usWn4GFC/bk+QdwPUD4kWFJLhElipq+0VA==,
      }
    engines: { node: ^12.20.0 || ^14.13.1 || >=16.0.0 }

  lodash.camelcase@4.3.0:
    resolution:
      {
        integrity: sha512-TwuEnCnxbc3rAvhf/LbG7tJUDzhqXyFnv3dtzLOPgCG/hODL7WFnsbwktkD7yUV0RrreP/l1PALq/YSg6VvjlA==,
      }

  lodash.isplainobject@4.0.6:
    resolution:
      {
        integrity: sha512-oSXzaWypCMHkPC3NvBEaPHf0KsA5mvPrOPgQWDsbg8n7orZ290M0BmC/jgRZ4vcJ6DTAhjrsSYgdsW/F+MFOBA==,
      }

  lodash.kebabcase@4.1.1:
    resolution:
      {
        integrity: sha512-N8XRTIMMqqDgSy4VLKPnJ/+hpGZN+PHQiJnSenYqPaVV/NCqEogTnAdZLQiGKhxX+JCs8waWq2t1XHWKOmlY8g==,
      }

  lodash.merge@4.6.2:
    resolution:
      {
        integrity: sha512-0KpjqXRVvrYyCsX1swR/XTK0va6VQkQM6MNo7PqW77ByjAhoARA8EfrP1N4+KlKj8YS0ZUCtRT/YUuhyYDujIQ==,
      }

  lodash.mergewith@4.6.2:
    resolution:
      {
        integrity: sha512-GK3g5RPZWTRSeLSpgP8Xhra+pnjBC56q9FZYe1d5RN3TJ35dbkGy3YqBSMbyCrlbi+CM9Z3Jk5yTL7RCsqboyQ==,
      }

  lodash.snakecase@4.1.1:
    resolution:
      {
        integrity: sha512-QZ1d4xoBHYUeuouhEq3lk3Uq7ldgyFXGBhg04+oRLnIz8o9T65Eh+8YdroUwn846zchkA9yDsDl5CVVaV2nqYw==,
      }

  lodash.startcase@4.4.0:
    resolution:
      {
        integrity: sha512-+WKqsK294HMSc2jEbNgpHpd0JfIBhp7rEV4aqXWqFr6AlXov+SlcgB1Fv01y2kGe3Gc8nMW7VA0SrGuSkRfIEg==,
      }

  lodash.uniq@4.5.0:
    resolution:
      {
        integrity: sha512-xfBaXQd9ryd9dlSDvnvI0lvxfLJlYAZzXomUYzLKtUeOQvOP5piqAWuGtrhWeqaXK9hhoM/iyJc5AV+XfsX3HQ==,
      }

  lodash.upperfirst@4.3.1:
    resolution:
      {
        integrity: sha512-sReKOYJIJf74dhJONhU4e0/shzi1trVbSWDOhKYE5XV2O+H7Sb2Dihwuc7xWxVl+DgFPyTqIN3zMfT9cq5iWDg==,
      }

  lodash@4.17.21:
    resolution:
      {
        integrity: sha512-v2kDEe57lecTulaDIuNTPy3Ry4gLGJ6Z1O3vE1krgXZNrsQ+LFTGHVxVjcXPs17LhbZVGedAJv8XZ1tvj5FvSg==,
      }

  log-symbols@7.0.1:
    resolution:
      {
        integrity: sha512-ja1E3yCr9i/0hmBVaM0bfwDjnGy8I/s6PP4DFp+yP+a+mrHO4Rm7DtmnqROTUkHIkqffC84YY7AeqX6oFk0WFg==,
      }
    engines: { node: ">=18" }

  long@5.3.2:
    resolution:
      {
        integrity: sha512-mNAgZ1GmyNhD7AuqnTG3/VQ26o760+ZYBPKjPvugO8+nLbYfX6TVpJPseBvopbdY+qpZ/lKUnmEc1LeZYS3QAA==,
      }

  loupe@3.2.1:
    resolution:
      {
        integrity: sha512-CdzqowRJCeLU72bHvWqwRBBlLcMEtIvGrlvef74kMnV2AolS9Y8xUv1I0U/MNAWMhBlKIoyuEgoJ0t/bbwHbLQ==,
      }

  lru-cache@10.4.3:
    resolution:
      {
        integrity: sha512-JNAzZcXrCt42VGLuYz0zfAzDfAvJWW6AfYlDBQyDV5DClI2m5sAmK+OIO7s59XfsRsWHp02jAJrRadPRGTt6SQ==,
      }

  lru-cache@11.2.1:
    resolution:
      {
        integrity: sha512-r8LA6i4LP4EeWOhqBaZZjDWwehd1xUJPCJd9Sv300H0ZmcUER4+JPh7bqqZeqs1o5pgtgvXm+d9UGrB5zZGDiQ==,
      }
    engines: { node: 20 || >=22 }

  lunr@2.3.9:
    resolution:
      {
        integrity: sha512-zTU3DaZaF3Rt9rhN3uBMGQD3dD2/vFQqnvZCDv4dl5iOzq2IZQqTxu90r4E5J+nP70J3ilqVCrbho2eWaeW8Ow==,
      }

  magic-string@0.30.19:
    resolution:
      {
        integrity: sha512-2N21sPY9Ws53PZvsEpVtNuSW+ScYbQdp4b9qUaL+9QkHUrGFKo56Lg9Emg5s9V/qrtNBmiR01sYhUOwu3H+VOw==,
      }

  magicast@0.3.5:
    resolution:
      {
        integrity: sha512-L0WhttDl+2BOsybvEOLK7fW3UA0OQ0IQ2d6Zl2x/a6vVRs3bAY0ECOSHHeL5jD+SbOpOCUEi0y1DgHEn9Qn1AQ==,
      }

  make-dir@4.0.0:
    resolution:
      {
        integrity: sha512-hXdUTZYIVOt1Ex//jAQi+wTZZpUpwBj/0QsOzqegb3rGMMeJiSEu5xLHnYfBrRV4RH2+OCSOO95Is/7x1WJ4bw==,
      }
    engines: { node: ">=10" }

  mark.js@8.11.1:
    resolution:
      {
        integrity: sha512-1I+1qpDt4idfgLQG+BNWmrqku+7/2bi5nLf4YwF8y8zXvmfiTBY3PV3ZibfrjBueCByROpuBjLLFCajqkgYoLQ==,
      }

  markdown-it@14.1.0:
    resolution:
      {
        integrity: sha512-a54IwgWPaeBCAAsv13YgmALOF1elABB08FxO9i+r4VFk5Vl4pKokRPeX8u5TCgSsPi6ec1otfLjdOpVcgbpshg==,
      }
    hasBin: true

  markdownlint-cli2-formatter-default@0.0.5:
    resolution:
      {
        integrity: sha512-4XKTwQ5m1+Txo2kuQ3Jgpo/KmnG+X90dWt4acufg6HVGadTUG5hzHF/wssp9b5MBYOMCnZ9RMPaU//uHsszF8Q==,
      }
    peerDependencies:
      markdownlint-cli2: ">=0.0.4"

  markdownlint-cli2@0.18.1:
    resolution:
      {
        integrity: sha512-/4Osri9QFGCZOCTkfA8qJF+XGjKYERSHkXzxSyS1hd3ZERJGjvsUao2h4wdnvpHp6Tu2Jh/bPHM0FE9JJza6ng==,
      }
    engines: { node: ">=20" }
    hasBin: true

  markdownlint@0.38.0:
    resolution:
      {
        integrity: sha512-xaSxkaU7wY/0852zGApM8LdlIfGCW8ETZ0Rr62IQtAnUMlMuifsg09vWJcNYeL4f0anvr8Vo4ZQar8jGpV0btQ==,
      }
    engines: { node: ">=20" }

  mdast-util-to-hast@13.2.0:
    resolution:
      {
        integrity: sha512-QGYKEuUsYT9ykKBCMOEDLsU5JRObWQusAolFMeko/tYPufNkRffBAQjIE+99jbA87xv6FgmjLtwjh9wBWajwAA==,
      }

  mdurl@2.0.0:
    resolution:
      {
        integrity: sha512-Lf+9+2r+Tdp5wXDXC4PcIBjTDtq4UKjCPMQhKIuzpJNW0b96kVqSwW0bT7FhRSfmAiFYgP+SCRvdrDozfh0U5w==,
      }

  memfs@4.42.0:
    resolution:
      {
        integrity: sha512-RG+4HMGyIVp6UWDWbFmZ38yKrSzblPnfJu0PyPt0hw52KW4PPlPp+HdV4qZBG0hLDuYVnf8wfQT4NymKXnlQjA==,
      }
    engines: { node: ">= 4.0.0" }

  meow@12.1.1:
    resolution:
      {
        integrity: sha512-BhXM0Au22RwUneMPwSCnyhTOizdWoIEPU9sp0Aqa1PnDMR5Wv2FGXYDjuzJEIX+Eo2Rb8xuYe5jrnm5QowQFkw==,
      }
    engines: { node: ">=16.10" }

  merge2@1.4.1:
    resolution:
      {
        integrity: sha512-8q7VEgMJW4J8tcfVPy8g09NcQwZdbwFEqhe/WZkoIzjn/3TGDwtOCYtXGxA3O8tPzpczCCDgv+P2P5y00ZJOOg==,
      }
    engines: { node: ">= 8" }

  micromark-core-commonmark@2.0.3:
    resolution:
      {
        integrity: sha512-RDBrHEMSxVFLg6xvnXmb1Ayr2WzLAWjeSATAoxwKYJV94TeNavgoIdA0a9ytzDSVzBy2YKFK+emCPOEibLeCrg==,
      }

  micromark-extension-directive@4.0.0:
    resolution:
      {
        integrity: sha512-/C2nqVmXXmiseSSuCdItCMho7ybwwop6RrrRPk0KbOHW21JKoCldC+8rFOaundDoRBUWBnJJcxeA/Kvi34WQXg==,
      }

  micromark-extension-gfm-autolink-literal@2.1.0:
    resolution:
      {
        integrity: sha512-oOg7knzhicgQ3t4QCjCWgTmfNhvQbDDnJeVu9v81r7NltNCVmhPy1fJRX27pISafdjL+SVc4d3l48Gb6pbRypw==,
      }

  micromark-extension-gfm-footnote@2.1.0:
    resolution:
      {
        integrity: sha512-/yPhxI1ntnDNsiHtzLKYnE3vf9JZ6cAisqVDauhp4CEHxlb4uoOTxOCJ+9s51bIB8U1N1FJ1RXOKTIlD5B/gqw==,
      }

  micromark-extension-gfm-table@2.1.1:
    resolution:
      {
        integrity: sha512-t2OU/dXXioARrC6yWfJ4hqB7rct14e8f7m0cbI5hUmDyyIlwv5vEtooptH8INkbLzOatzKuVbQmAYcbWoyz6Dg==,
      }

  micromark-extension-math@3.1.0:
    resolution:
      {
        integrity: sha512-lvEqd+fHjATVs+2v/8kg9i5Q0AP2k85H0WUOwpIVvUML8BapsMvh1XAogmQjOCsLpoKRCVQqEkQBB3NhVBcsOg==,
      }

  micromark-factory-destination@2.0.1:
    resolution:
      {
        integrity: sha512-Xe6rDdJlkmbFRExpTOmRj9N3MaWmbAgdpSrBQvCFqhezUn4AHqJHbaEnfbVYYiexVSs//tqOdY/DxhjdCiJnIA==,
      }

  micromark-factory-label@2.0.1:
    resolution:
      {
        integrity: sha512-VFMekyQExqIW7xIChcXn4ok29YE3rnuyveW3wZQWWqF4Nv9Wk5rgJ99KzPvHjkmPXF93FXIbBp6YdW3t71/7Vg==,
      }

  micromark-factory-space@2.0.1:
    resolution:
      {
        integrity: sha512-zRkxjtBxxLd2Sc0d+fbnEunsTj46SWXgXciZmHq0kDYGnck/ZSGj9/wULTV95uoeYiK5hRXP2mJ98Uo4cq/LQg==,
      }

  micromark-factory-title@2.0.1:
    resolution:
      {
        integrity: sha512-5bZ+3CjhAd9eChYTHsjy6TGxpOFSKgKKJPJxr293jTbfry2KDoWkhBb6TcPVB4NmzaPhMs1Frm9AZH7OD4Cjzw==,
      }

  micromark-factory-whitespace@2.0.1:
    resolution:
      {
        integrity: sha512-Ob0nuZ3PKt/n0hORHyvoD9uZhr+Za8sFoP+OnMcnWK5lngSzALgQYKMr9RJVOWLqQYuyn6ulqGWSXdwf6F80lQ==,
      }

  micromark-util-character@2.1.1:
    resolution:
      {
        integrity: sha512-wv8tdUTJ3thSFFFJKtpYKOYiGP2+v96Hvk4Tu8KpCAsTMs6yi+nVmGh1syvSCsaxz45J6Jbw+9DD6g97+NV67Q==,
      }

  micromark-util-chunked@2.0.1:
    resolution:
      {
        integrity: sha512-QUNFEOPELfmvv+4xiNg2sRYeS/P84pTW0TCgP5zc9FpXetHY0ab7SxKyAQCNCc1eK0459uoLI1y5oO5Vc1dbhA==,
      }

  micromark-util-classify-character@2.0.1:
    resolution:
      {
        integrity: sha512-K0kHzM6afW/MbeWYWLjoHQv1sgg2Q9EccHEDzSkxiP/EaagNzCm7T/WMKZ3rjMbvIpvBiZgwR3dKMygtA4mG1Q==,
      }

  micromark-util-combine-extensions@2.0.1:
    resolution:
      {
        integrity: sha512-OnAnH8Ujmy59JcyZw8JSbK9cGpdVY44NKgSM7E9Eh7DiLS2E9RNQf0dONaGDzEG9yjEl5hcqeIsj4hfRkLH/Bg==,
      }

  micromark-util-decode-numeric-character-reference@2.0.2:
    resolution:
      {
        integrity: sha512-ccUbYk6CwVdkmCQMyr64dXz42EfHGkPQlBj5p7YVGzq8I7CtjXZJrubAYezf7Rp+bjPseiROqe7G6foFd+lEuw==,
      }

  micromark-util-encode@2.0.1:
    resolution:
      {
        integrity: sha512-c3cVx2y4KqUnwopcO9b/SCdo2O67LwJJ/UyqGfbigahfegL9myoEFoDYZgkT7f36T0bLrM9hZTAaAyH+PCAXjw==,
      }

  micromark-util-html-tag-name@2.0.1:
    resolution:
      {
        integrity: sha512-2cNEiYDhCWKI+Gs9T0Tiysk136SnR13hhO8yW6BGNyhOC4qYFnwF1nKfD3HFAIXA5c45RrIG1ub11GiXeYd1xA==,
      }

  micromark-util-normalize-identifier@2.0.1:
    resolution:
      {
        integrity: sha512-sxPqmo70LyARJs0w2UclACPUUEqltCkJ6PhKdMIDuJ3gSf/Q+/GIe3WKl0Ijb/GyH9lOpUkRAO2wp0GVkLvS9Q==,
      }

  micromark-util-resolve-all@2.0.1:
    resolution:
      {
        integrity: sha512-VdQyxFWFT2/FGJgwQnJYbe1jjQoNTS4RjglmSjTUlpUMa95Htx9NHeYW4rGDJzbjvCsl9eLjMQwGeElsqmzcHg==,
      }

  micromark-util-sanitize-uri@2.0.1:
    resolution:
      {
        integrity: sha512-9N9IomZ/YuGGZZmQec1MbgxtlgougxTodVwDzzEouPKo3qFWvymFHWcnDi2vzV1ff6kas9ucW+o3yzJK9YB1AQ==,
      }

  micromark-util-subtokenize@2.1.0:
    resolution:
      {
        integrity: sha512-XQLu552iSctvnEcgXw6+Sx75GflAPNED1qx7eBJ+wydBb2KCbRZe+NwvIEEMM83uml1+2WSXpBAcp9IUCgCYWA==,
      }

  micromark-util-symbol@2.0.1:
    resolution:
      {
        integrity: sha512-vs5t8Apaud9N28kgCrRUdEed4UJ+wWNvicHLPxCa9ENlYuAY31M0ETy5y1vA33YoNPDFTghEbnh6efaE8h4x0Q==,
      }

  micromark-util-types@2.0.2:
    resolution:
      {
        integrity: sha512-Yw0ECSpJoViF1qTU4DC6NwtC4aWGt1EkzaQB8KPPyCRR8z9TWeV0HbEFGTO+ZY1wB22zmxnJqhPyTpOVCpeHTA==,
      }

  micromark@4.0.2:
    resolution:
      {
        integrity: sha512-zpe98Q6kvavpCr1NPVSCMebCKfD7CA2NqZ+rykeNhONIJBpc1tFKt9hucLGwha3jNTNI8lHpctWJWoimVF4PfA==,
      }

  micromatch@4.0.8:
    resolution:
      {
        integrity: sha512-PXwfBhYu0hBCPw8Dn0E+WDYb7af3dSLVWKi3HGv84IdF4TyFoC0ysxFd0Goxw7nSv4T/PzEJQxsYsEiFCKo2BA==,
      }
    engines: { node: ">=8.6" }

  mimic-function@5.0.1:
    resolution:
      {
        integrity: sha512-VP79XUPxV2CigYP3jWwAUFSku2aKqBH7uTAapFWCBqutsbmDo96KY5o8uh6U+/YSIn5OxJnXp73beVkpqMIGhA==,
      }
    engines: { node: ">=18" }

  minimatch@10.0.3:
    resolution:
      {
        integrity: sha512-IPZ167aShDZZUMdRk66cyQAW3qr0WzbHkPdMYa8bzZhlHhO3jALbKdxcaak7W9FfT2rZNpQuUu4Od7ILEpXSaw==,
      }
    engines: { node: 20 || >=22 }

  minimatch@3.1.2:
    resolution:
      {
        integrity: sha512-J7p63hRiAjw1NDEww1W7i37+ByIrOWO5XQQAzZ3VOcL0PNybwpfmV/N05zFAzwQ9USyEcX6t3UO+K5aqBQOIHw==,
      }

  minimatch@5.1.6:
    resolution:
      {
        integrity: sha512-lKwV/1brpG6mBUFHtb7NUmtABCb2WZZmm2wNiOA5hAb8VdCS4B3dtMWyvcoViccwAW/COERjXLt0zP1zXUN26g==,
      }
    engines: { node: ">=10" }

  minimatch@9.0.5:
    resolution:
      {
        integrity: sha512-G6T0ZX48xgozx7587koeX9Ys2NYy6Gmv//P89sEte9V9whIapMNF4idKxnW2QtCcLiTWlb/wfCabAtAFWhhBow==,
      }
    engines: { node: ">=16 || 14 >=14.17" }

  minimist@1.2.8:
    resolution:
      {
        integrity: sha512-2yyAR8qBkN3YuheJanUpWC5U3bb5osDywNB8RzDVlDwDHbocAJveqqj1u8+SVD7jkWT4yvsHCpWqqWqAxb0zCA==,
      }

  minipass@7.1.2:
    resolution:
      {
        integrity: sha512-qOOzS1cBTWYF4BH8fVePDBOO9iptMnGUEZwNc/cMWnTV2nVLZ7VoNWEPHkYczZA0pdoA7dl6e7FL659nX9S2aw==,
      }
    engines: { node: ">=16 || 14 >=14.17" }

  minisearch@7.2.0:
    resolution:
      {
        integrity: sha512-dqT2XBYUOZOiC5t2HRnwADjhNS2cecp9u+TJRiJ1Qp/f5qjkeT5APcGPjHw+bz89Ms8Jp+cG4AlE+QZ/QnDglg==,
      }

  mitt@3.0.1:
    resolution:
      {
        integrity: sha512-vKivATfr97l2/QBCYAkXYDbrIWPM2IIKEl7YPhjCvKlG3kE2gm+uBo6nEXK3M5/Ffh/FLpKExzOQ3JJoJGFKBw==,
      }

  mkdirp-classic@0.5.3:
    resolution:
      {
        integrity: sha512-gKLcREMhtuZRwRAfqP3RFW+TK4JqApVBtOIftVgjuABpAtpxhPGaDcfvbhNvD0B8iD1oUr/txX35NjcaY6Ns/A==,
      }

  mkdirp@1.0.4:
    resolution:
      {
        integrity: sha512-vVqVZQyf3WLx2Shd0qJ9xuvqgAyKPLAiqITEtqW0oIUjzo3PePDd6fW9iFz30ef7Ysp/oiWqbhszeGWW2T6Gzw==,
      }
    engines: { node: ">=10" }
    hasBin: true

  mnemonist@0.38.3:
    resolution:
      {
        integrity: sha512-2K9QYubXx/NAjv4VLq1d1Ly8pWNC5L3BrixtdkyTegXWJIqY+zLNDhhX/A+ZwWt70tB1S8H4BE8FLYEFyNoOBw==,
      }

  ms@2.1.3:
    resolution:
      {
        integrity: sha512-6FlzubTLZG3J2a/NVCAleEhjzq5oxgHyaCU9yYXvcLsvoVaHJq/s5xXI6/XXP6tz7R9xAOtHnSO/tXtF3WRTlA==,
      }

  nan@2.23.0:
    resolution:
      {
        integrity: sha512-1UxuyYGdoQHcGg87Lkqm3FzefucTa0NAiOcuRsDmysep3c1LVCRK2krrUDafMWtjSG04htvAmvg96+SDknOmgQ==,
      }

  nanoid@3.3.11:
    resolution:
      {
        integrity: sha512-N8SpfPUnUp1bK+PMYW8qSWdl9U+wwNWI4QKxOYDy9JAro3WMX7p2OeVRF9v+347pnakNevPmiHhNmZ2HbFA76w==,
      }
    engines: { node: ^10 || ^12 || ^13.7 || ^14 || >=15.0.1 }
    hasBin: true

  natural-compare@1.4.0:
    resolution:
      {
        integrity: sha512-OWND8ei3VtNC9h7V60qff3SVobHr996CTwgxubgyQYEpg290h9J0buyECNNJexkFm5sOajh5G116RYA1c8ZMSw==,
      }

  nise@6.1.1:
    resolution:
      {
        integrity: sha512-aMSAzLVY7LyeM60gvBS423nBmIPP+Wy7St7hsb+8/fc1HmeoHJfLO8CKse4u3BtOZvQLJghYPI2i/1WZrEj5/g==,
      }

  node-releases@2.0.21:
    resolution:
      {
        integrity: sha512-5b0pgg78U3hwXkCM8Z9b2FJdPZlr9Psr9V2gQPESdGHqbntyFJKFW4r5TeWGFzafGY3hzs1JC62VEQMbl1JFkw==,
      }

  normalize-path@3.0.0:
    resolution:
      {
        integrity: sha512-6eZs5Ls3WtCisHWp9S2GUy8dqkpGi4BVSz3GaqiE6ezub0512ESztXUwUB6C6IKbQkY2Pnb/mD4WYojCRwcwLA==,
      }
    engines: { node: ">=0.10.0" }

  npm-package-arg@11.0.3:
    resolution:
      {
        integrity: sha512-sHGJy8sOC1YraBywpzQlIKBE4pBbGbiF95U6Auspzyem956E0+FtDtsx1ZxlOJkQCZ1AFXAY/yuvtFYrOxF+Bw==,
      }
    engines: { node: ^16.14.0 || >=18.0.0 }

  npm-run-path@5.3.0:
    resolution:
      {
        integrity: sha512-ppwTtiJZq0O/ai0z7yfudtBpWIoxM8yE6nHi1X47eFR2EWORqfbu6CnPlNsjeN683eT0qG6H/Pyf9fCcvjnnnQ==,
      }
    engines: { node: ^12.20.0 || ^14.13.1 || >=16.0.0 }

  npm@10.9.3:
    resolution:
      {
        integrity: sha512-6Eh1u5Q+kIVXeA8e7l2c/HpnFFcwrkt37xDMujD5be1gloWa9p6j3Fsv3mByXXmqJHy+2cElRMML8opNT7xIJQ==,
      }
    engines: { node: ^18.17.0 || >=20.5.0 }
    hasBin: true
    bundledDependencies:
      - "@isaacs/string-locale-compare"
      - "@npmcli/arborist"
      - "@npmcli/config"
      - "@npmcli/fs"
      - "@npmcli/map-workspaces"
      - "@npmcli/package-json"
      - "@npmcli/promise-spawn"
      - "@npmcli/redact"
      - "@npmcli/run-script"
      - "@sigstore/tuf"
      - abbrev
      - archy
      - cacache
      - chalk
      - ci-info
      - cli-columns
      - fastest-levenshtein
      - fs-minipass
      - glob
      - graceful-fs
      - hosted-git-info
      - ini
      - init-package-json
      - is-cidr
      - json-parse-even-better-errors
      - libnpmaccess
      - libnpmdiff
      - libnpmexec
      - libnpmfund
      - libnpmhook
      - libnpmorg
      - libnpmpack
      - libnpmpublish
      - libnpmsearch
      - libnpmteam
      - libnpmversion
      - make-fetch-happen
      - minimatch
      - minipass
      - minipass-pipeline
      - ms
      - node-gyp
      - nopt
      - normalize-package-data
      - npm-audit-report
      - npm-install-checks
      - npm-package-arg
      - npm-pick-manifest
      - npm-profile
      - npm-registry-fetch
      - npm-user-validate
      - p-map
      - pacote
      - parse-conflict-json
      - proc-log
      - qrcode-terminal
      - read
      - semver
      - spdx-expression-parse
      - ssri
      - supports-color
      - tar
      - text-table
      - tiny-relative-date
      - treeverse
      - validate-npm-package-name
      - which
      - write-file-atomic

  object-deep-merge@1.0.5:
    resolution:
      {
        integrity: sha512-3DioFgOzetbxbeUq8pB2NunXo8V0n4EvqsWM/cJoI6IA9zghd7cl/2pBOuWRf4dlvA+fcg5ugFMZaN2/RuoaGg==,
      }

  object-treeify@4.0.1:
    resolution:
      {
        integrity: sha512-Y6tg5rHfsefSkfKujv2SwHulInROy/rCL5F4w0QOWxut8AnxYxf0YmNhTh95Zfyxpsudo66uqkux0ACFnyMSgQ==,
      }
    engines: { node: ">= 16" }

  obliterator@1.6.1:
    resolution:
      {
        integrity: sha512-9WXswnqINnnhOG/5SLimUlzuU1hFJUc8zkwyD59Sd+dPOMf05PmnYG/d6Q7HZ+KmgkZJa1PxRso6QdM3sTNHig==,
      }

  once@1.4.0:
    resolution:
      {
        integrity: sha512-lNaJgI+2Q5URQBkccEKHTQOPaXdUxnZZElQTZY0MFUAuaEqe1E+Nyvgdz/aIyNi6Z9MzO5dv1H8n58/GELp3+w==,
      }

  onetime@7.0.0:
    resolution:
      {
        integrity: sha512-VXJjc87FScF88uafS3JllDgvAm+c/Slfz06lorj2uAY34rlUu0Nt+v8wreiImcrgAjjIHp1rXpTDlLOGw29WwQ==,
      }
    engines: { node: ">=18" }

  oniguruma-to-es@3.1.1:
    resolution:
      {
        integrity: sha512-bUH8SDvPkH3ho3dvwJwfonjlQ4R80vjyvrU8YpxuROddv55vAEJrTuCuCVUhhsHbtlD9tGGbaNApGQckXhS8iQ==,
      }

  optionator@0.9.4:
    resolution:
      {
        integrity: sha512-6IpQ7mKUxRcZNLIObR0hz7lxsapSSIYNZJwXPGeF0mTVqGKFIXj1DQcMoT22S3ROcLyY/rz0PWaWZ9ayWmad9g==,
      }
    engines: { node: ">= 0.8.0" }

  ora@9.0.0:
    resolution:
      {
        integrity: sha512-m0pg2zscbYgWbqRR6ABga5c3sZdEon7bSgjnlXC64kxtxLOyjRcbbUkLj7HFyy/FTD+P2xdBWu8snGhYI0jc4A==,
      }
    engines: { node: ">=20" }

  p-limit@3.1.0:
    resolution:
      {
        integrity: sha512-TYOanM3wGwNGsZN2cVTYPArw454xnXj5qmWF1bEoAc4+cU/ol7GVh7odevjp1FNHduHc3KZMcFduxU5Xc6uJRQ==,
      }
    engines: { node: ">=10" }

  p-limit@4.0.0:
    resolution:
      {
        integrity: sha512-5b0R4txpzjPWVw/cXXUResoD4hb6U/x9BH08L7nw+GN1sezDzPdxeRvpc9c433fZhBan/wusjbCsqwqm4EIBIQ==,
      }
    engines: { node: ^12.20.0 || ^14.13.1 || >=16.0.0 }

  p-locate@5.0.0:
    resolution:
      {
        integrity: sha512-LaNjtRWUBY++zB5nE/NwcaoMylSPk+S+ZHNB1TzdbMJMny6dynpAGt7X/tl/QYq3TIeE6nxHppbo2LGymrG5Pw==,
      }
    engines: { node: ">=10" }

  p-locate@6.0.0:
    resolution:
      {
        integrity: sha512-wPrq66Llhl7/4AGC6I+cqxT07LhXvWL08LNXz1fENOw0Ap4sRZZ/gZpTTJ5jpurzzzfS2W/Ge9BY3LgLjCShcw==,
      }
    engines: { node: ^12.20.0 || ^14.13.1 || >=16.0.0 }

  package-json-from-dist@1.0.1:
    resolution:
      {
        integrity: sha512-UEZIS3/by4OC8vL3P2dTXRETpebLI2NiI5vIrjaD/5UtrkFX/tNbwjTSRAGC/+7CAo2pIcBaRgWmcBBHcsaCIw==,
      }

  parent-module@1.0.1:
    resolution:
      {
        integrity: sha512-GQ2EWRpQV8/o+Aw8YqtfZZPfNRWZYkbidE9k5rpl/hC3vtHHBfGm2Ifi6qWV+coDGkrUKZAxE3Lot5kcsRlh+g==,
      }
    engines: { node: ">=6" }

  parse-entities@4.0.2:
    resolution:
      {
        integrity: sha512-GG2AQYWoLgL877gQIKeRPGO1xF9+eG1ujIb5soS5gPvLQ1y2o8FL90w2QWNdf9I361Mpp7726c+lj3U0qK1uGw==,
      }

  parse-imports-exports@0.2.4:
    resolution:
      {
        integrity: sha512-4s6vd6dx1AotCx/RCI2m7t7GCh5bDRUtGNvRfHSP2wbBQdMi67pPe7mtzmgwcaQ8VKK/6IB7Glfyu3qdZJPybQ==,
      }

  parse-json@5.2.0:
    resolution:
      {
        integrity: sha512-ayCKvm/phCGxOkYRSCM82iDwct8/EonSEgCSxWxD7ve6jHggsFl4fZVQBPRNgQoKiuV/odhFrGzQXZwbifC8Rg==,
      }
    engines: { node: ">=8" }

  parse-statements@1.0.11:
    resolution:
      {
        integrity: sha512-HlsyYdMBnbPQ9Jr/VgJ1YF4scnldvJpJxCVx6KgqPL4dxppsWrJHCIIxQXMJrqGnsRkNPATbeMJ8Yxu7JMsYcA==,
      }

  path-exists@4.0.0:
    resolution:
      {
        integrity: sha512-ak9Qy5Q7jYb2Wwcey5Fpvg2KoAc/ZIhLSLOSBmRmygPsGwkVVt0fZa0qrtMz+m6tJTAHfZQ8FnmB4MG4LWy7/w==,
      }
    engines: { node: ">=8" }

  path-exists@5.0.0:
    resolution:
      {
        integrity: sha512-RjhtfwJOxzcFmNOi6ltcbcu4Iu+FL3zEj83dk4kAS+fVpTxXLO1b38RvJgT/0QwvV/L3aY9TAnyv0EOqW4GoMQ==,
      }
    engines: { node: ^12.20.0 || ^14.13.1 || >=16.0.0 }

  path-key@3.1.1:
    resolution:
      {
        integrity: sha512-ojmeN0qd+y0jszEtoY48r0Peq5dwMEkIlCOu6Q5f41lfkswXuKtYrhgoTpLnyIcHm24Uhqx+5Tqm2InSwLhE6Q==,
      }
    engines: { node: ">=8" }

  path-key@4.0.0:
    resolution:
      {
        integrity: sha512-haREypq7xkM7ErfgIyA0z+Bj4AGKlMSdlQE2jvJo6huWD1EdkKYV+G/T4nq0YEF2vgTT8kqMFKo1uHn950r4SQ==,
      }
    engines: { node: ">=12" }

  path-parse@1.0.7:
    resolution:
      {
        integrity: sha512-LDJzPVEEEPR+y48z93A0Ed0yXb8pAByGWo/k5YYdYgpY2/2EsOsksJrq7lOHxryrVOn1ejG6oAp8ahvOIQD8sw==,
      }

  path-scurry@1.11.1:
    resolution:
      {
        integrity: sha512-Xa4Nw17FS9ApQFJ9umLiJS4orGjm7ZzwUrwamcGQuHSzDyth9boKDaycYdDcZDuqYATXw4HFXgaqWTctW/v1HA==,
      }
    engines: { node: ">=16 || 14 >=14.18" }

  path-scurry@2.0.0:
    resolution:
      {
        integrity: sha512-ypGJsmGtdXUOeM5u93TyeIEfEhM6s+ljAhrk5vAvSx8uyY/02OvrZnA0YNGUrPXfpJMgI1ODd3nwz8Npx4O4cg==,
      }
    engines: { node: 20 || >=22 }

  path-to-regexp@8.3.0:
    resolution:
      {
        integrity: sha512-7jdwVIRtsP8MYpdXSwOS0YdD0Du+qOoF/AEPIt88PcCFrZCzx41oxku1jD88hZBwbNUIEfpqvuhjFaMAqMTWnA==,
      }

  path-type@6.0.0:
    resolution:
      {
        integrity: sha512-Vj7sf++t5pBD637NSfkxpHSMfWaeig5+DKWLhcqIYx6mWQz5hdJTGDVMQiJcw1ZYkhs7AazKDGpRVji1LJCZUQ==,
      }
    engines: { node: ">=18" }

  pathe@2.0.3:
    resolution:
      {
        integrity: sha512-WUjGcAqP1gQacoQe+OBJsFA7Ld4DyXuUIjZ5cc75cLHvJ7dtNsTugphxIADwspS+AraAUePCKrSVtPLFj/F88w==,
      }

  pathval@2.0.1:
    resolution:
      {
        integrity: sha512-//nshmD55c46FuFw26xV/xFAaB5HF9Xdap7HJBBnrKdAd6/GxDBaNA1870O79+9ueg61cZLSVc+OaFlfmObYVQ==,
      }
    engines: { node: ">= 14.16" }

  perfect-debounce@1.0.0:
    resolution:
      {
        integrity: sha512-xCy9V055GLEqoFaHoC1SoLIaLmWctgCUaBaWxDZ7/Zx4CTyX7cJQLJOok/orfjZAh9kEYpjJa4d0KcJmCbctZA==,
      }

  picocolors@1.1.1:
    resolution:
      {
        integrity: sha512-xceH2snhtb5M9liqDsmEw56le376mTZkEX/jEb/RxNFyegNul7eNslCXP9FDj/Lcu0X8KEyMceP2ntpaHrDEVA==,
      }

  picomatch@2.3.1:
    resolution:
      {
        integrity: sha512-JU3teHTNjmE2VCGFzuY8EXzCDVwEqB2a8fsIvwaStHhAWJEeVd1o1QD80CU6+ZdEXXSLbSsuLwJjkCBWqRQUVA==,
      }
    engines: { node: ">=8.6" }

  picomatch@4.0.3:
    resolution:
      {
        integrity: sha512-5gTmgEY/sqK6gFXLIsQNH19lWb4ebPDLA4SdLP7dsWkIXHWlG66oPuVvXSGFPppYZz8ZDZq0dYYrbHfBCVUb1Q==,
      }
    engines: { node: ">=12" }

  pluralize@8.0.0:
    resolution:
      {
        integrity: sha512-Nc3IT5yHzflTfbjgqWcCPpo7DaKy4FnpB0l/zCAW0Tc7jxAiuqSxHasntB3D7887LSrA93kDJ9IXovxJYxyLCA==,
      }
    engines: { node: ">=4" }

  postcss@8.5.6:
    resolution:
      {
        integrity: sha512-3Ybi1tAuwAP9s0r1UQ2J4n5Y0G05bJkpUIO0/bI9MhwmD70S5aTWbXGBwxHrelT+XM1k6dM0pk+SwNkpTRN7Pg==,
      }
    engines: { node: ^10 || ^12 || >=14 }

  preact@10.27.2:
    resolution:
      {
        integrity: sha512-5SYSgFKSyhCbk6SrXyMpqjb5+MQBgfvEKE/OC+PujcY34sOpqtr+0AZQtPYx5IA6VxynQ7rUPCtKzyovpj9Bpg==,
      }

  prelude-ls@1.2.1:
    resolution:
      {
        integrity: sha512-vkcDPrRZo1QZLbn5RLGPpg/WmIQ65qoWWhcGKf/b5eplkkarX0m9z8ppCat4mlOqUsWpyNuYgO3VRyrYHSzX5g==,
      }
    engines: { node: ">= 0.8.0" }

  prettier-plugin-organize-imports@4.3.0:
    resolution:
      {
        integrity: sha512-FxFz0qFhyBsGdIsb697f/EkvHzi5SZOhWAjxcx2dLt+Q532bAlhswcXGYB1yzjZ69kW8UoadFBw7TyNwlq96Iw==,
      }
    peerDependencies:
      prettier: ">=2.0"
      typescript: ">=2.9"
      vue-tsc: ^2.1.0 || 3
    peerDependenciesMeta:
      vue-tsc:
        optional: true

  prettier@3.6.2:
    resolution:
      {
        integrity: sha512-I7AIg5boAr5R0FFtJ6rCfD+LFsWHp81dolrFD8S79U9tb8Az2nGrJncnMSnys+bpQJfRUzqs9hnA81OAA3hCuQ==,
      }
    engines: { node: ">=14" }
    hasBin: true

  proc-log@4.2.0:
    resolution:
      {
        integrity: sha512-g8+OnU/L2v+wyiVK+D5fA34J7EH8jZ8DDlvwhRCMxmMj7UCBvxiO1mGeN+36JXIKF4zevU4kRBd8lVgG9vLelA==,
      }
    engines: { node: ^14.17.0 || ^16.13.0 || >=18.0.0 }

  process-nextick-args@2.0.1:
    resolution:
      {
        integrity: sha512-3ouUOpQhtgrbOa17J7+uxOTpITYWaGP7/AhoR3+A+/1e9skrzelGi/dXzEYyvbxubEF6Wn2ypscTKiKJFFn1ag==,
      }

  process@0.11.10:
    resolution:
      {
        integrity: sha512-cdGef/drWFoydD1JsMzuFf8100nZl+GT+yacc2bEced5f9Rjk4z+WtFUTBu9PhOi9j/jfmBPu0mMEY4wIdAF8A==,
      }
    engines: { node: ">= 0.6.0" }

  proper-lockfile@4.1.2:
    resolution:
      {
        integrity: sha512-TjNPblN4BwAWMXU8s9AEz4JmQxnD1NNL7bNOY/AKUzyamc379FWASUhc/K1pL2noVb+XmZKLL68cjzLsiOAMaA==,
      }

  properties-reader@2.3.0:
    resolution:
      {
        integrity: sha512-z597WicA7nDZxK12kZqHr2TcvwNU1GCfA5UwfDY/HDp3hXPoPlb5rlEx9bwGTiJnc0OqbBTkU975jDToth8Gxw==,
      }
    engines: { node: ">=14" }

  property-information@7.1.0:
    resolution:
      {
        integrity: sha512-TwEZ+X+yCJmYfL7TPUOcvBZ4QfoT5YenQiJuX//0th53DE6w0xxLEtfK3iyryQFddXuvkIk51EEgrJQ0WJkOmQ==,
      }

  protobufjs@7.5.4:
    resolution:
      {
        integrity: sha512-CvexbZtbov6jW2eXAvLukXjXUW1TzFaivC46BpWc/3BpcCysb5Vffu+B3XHMm8lVEuy2Mm4XGex8hBSg1yapPg==,
      }
    engines: { node: ">=12.0.0" }

  pump@3.0.3:
    resolution:
      {
        integrity: sha512-todwxLMY7/heScKmntwQG8CXVkWUOdYxIvY2s0VWAAMh/nd8SoYiRaKjlr7+iCs984f2P8zvrfWcDDYVb73NfA==,
      }

  punycode.js@2.3.1:
    resolution:
      {
        integrity: sha512-uxFIHU0YlHYhDQtV4R9J6a52SLx28BCjT+4ieh7IGbgwVJWO+km431c4yRlREUAsAmt/uMjQUyQHNEPf0M39CA==,
      }
    engines: { node: ">=6" }

  punycode@2.3.1:
    resolution:
      {
        integrity: sha512-vYt7UD1U9Wg6138shLtLOvdAu+8DsC/ilFtEVHcH+wydcSpNE20AfSOduf6MkRFahL5FY7X1oU7nKVZFtfq8Fg==,
      }
    engines: { node: ">=6" }

  queue-microtask@1.2.3:
    resolution:
      {
        integrity: sha512-NuaNSa6flKT5JaSYQzJok04JzTL1CA6aGhv5rfLW3PgqA+M2ChpZQnAC8h8i4ZFkBS8X5RqkDBHA7r4hej3K9A==,
      }

  readable-stream@2.3.8:
    resolution:
      {
        integrity: sha512-8p0AUk4XODgIewSi0l8Epjs+EVnWiK7NoDIEGU0HhE7+ZyY8D1IMY7odu5lRrFXGg71L15KG8QrPmum45RTtdA==,
      }

  readable-stream@3.6.2:
    resolution:
      {
        integrity: sha512-9u/sniCrY3D5WdsERHzHE4G2YCXqoG5FTHUiCC4SIbr6XcLZBY05ya9EKjYek9O5xOAwjGq+1JdGBAS7Q9ScoA==,
      }
    engines: { node: ">= 6" }

  readable-stream@4.7.0:
    resolution:
      {
        integrity: sha512-oIGGmcpTLwPga8Bn6/Z75SVaH1z5dUut2ibSyAMVhmUggWpmDn2dapB0n7f8nwaSiRtepAsfJyfXIO5DCVAODg==,
      }
    engines: { node: ^12.22.0 || ^14.17.0 || >=16.0.0 }

  readdir-glob@1.1.3:
    resolution:
      {
        integrity: sha512-v05I2k7xN8zXvPD9N+z/uhXPaj0sUFCe2rcWZIpBsqxfP7xXFQ0tipAd/wjj1YxWyWtUS5IDJpOG82JKt2EAVA==,
      }

  refa@0.12.1:
    resolution:
      {
        integrity: sha512-J8rn6v4DBb2nnFqkqwy6/NnTYMcgLA+sLr0iIO41qpv0n+ngb7ksag2tMRl0inb1bbO/esUwzW1vbJi7K0sI0g==,
      }
    engines: { node: ^12.0.0 || ^14.0.0 || >=16.0.0 }

  regex-recursion@6.0.2:
    resolution:
      {
        integrity: sha512-0YCaSCq2VRIebiaUviZNs0cBz1kg5kVS2UKUfNIx8YVs1cN3AV7NTctO5FOKBA+UT2BPJIWZauYHPqJODG50cg==,
      }

  regex-utilities@2.3.0:
    resolution:
      {
        integrity: sha512-8VhliFJAWRaUiVvREIiW2NXXTmHs4vMNnSzuJVhscgmGav3g9VDxLrQndI3dZZVVdp0ZO/5v0xmX516/7M9cng==,
      }

  regex@6.0.1:
    resolution:
      {
        integrity: sha512-uorlqlzAKjKQZ5P+kTJr3eeJGSVroLKoHmquUj4zHWuR+hEyNqlXsSKlYYF5F4NI6nl7tWCs0apKJ0lmfsXAPA==,
      }

  regexp-ast-analysis@0.7.1:
    resolution:
      {
        integrity: sha512-sZuz1dYW/ZsfG17WSAG7eS85r5a0dDsvg+7BiiYR5o6lKCAtUrEwdmRmaGF6rwVj3LcmAeYkOWKEPlbPzN3Y3A==,
      }
    engines: { node: ^12.0.0 || ^14.0.0 || >=16.0.0 }

  regexp-tree@0.1.27:
    resolution:
      {
        integrity: sha512-iETxpjK6YoRWJG5o6hXLwvjYAoW+FEZn9os0PD/b6AP6xQwsa/Y7lCVgIixBbUPMfhu+i2LtdeAqVTgGlQarfA==,
      }
    hasBin: true

  regjsparser@0.12.0:
    resolution:
      {
        integrity: sha512-cnE+y8bz4NhMjISKbgeVJtqNbtf5QpjZP+Bslo+UqkIt9QPnX9q095eiRRASJG1/tz6dlNr6Z5NsBiWYokp6EQ==,
      }
    hasBin: true

  require-directory@2.1.1:
    resolution:
      {
        integrity: sha512-fGxEI7+wsG9xrvdjsrlmL22OMTTiHRwAMroiEeMgq8gzoLC/PQr7RsRDSTLUg/bZAZtF+TVIkHc6/4RIKrui+Q==,
      }
    engines: { node: ">=0.10.0" }

  require-from-string@2.0.2:
    resolution:
      {
        integrity: sha512-Xf0nWe6RseziFMu+Ap9biiUbmplq6S9/p+7w7YXP/JBHhrUDDUhwa+vANyubuqfZWTveU//DYVGsDG7RKL/vEw==,
      }
    engines: { node: ">=0.10.0" }

  resolve-from@4.0.0:
    resolution:
      {
        integrity: sha512-pb/MYmXstAkysRFx8piNI1tGFNQIFA3vkE3Gq4EuA1dF6gHp/+vgZqsCGJapvy8N3Q+4o7FwvquPJcnZ7RYy4g==,
      }
    engines: { node: ">=4" }

  resolve-from@5.0.0:
    resolution:
      {
        integrity: sha512-qYg9KP24dD5qka9J47d0aVky0N+b4fTU89LN9iDnjB5waksiC49rvMB0PrUJQGoTmH50XPiqOvAjDfaijGxYZw==,
      }
    engines: { node: ">=8" }

  resolve-pkg-maps@1.0.0:
    resolution:
      {
        integrity: sha512-seS2Tj26TBVOC2NIc2rOe2y2ZO7efxITtLZcGSOnHHNOQ7CkiUBfw0Iw2ck6xkIhPwLhKNLS8BO+hEpngQlqzw==,
      }

  resolve@1.22.10:
    resolution:
      {
        integrity: sha512-NPRy+/ncIMeDlTAsuqwKIiferiawhefFJtkNSW0qZJEqMEb+qBt/77B/jGeeek+F0uOeN05CDa6HXbbIgtVX4w==,
      }
    engines: { node: ">= 0.4" }
    hasBin: true

  restore-cursor@5.1.0:
    resolution:
      {
        integrity: sha512-oMA2dcrw6u0YfxJQXm342bFKX/E4sG9rbTzO9ptUcR/e8A33cHuvStiYOwH7fszkZlZ1z/ta9AAoPk2F4qIOHA==,
      }
    engines: { node: ">=18" }

  retry@0.12.0:
    resolution:
      {
        integrity: sha512-9LkiTwjUh6rT555DtE9rTX+BKByPfrMzEAtnlEtdEwr3Nkffwiihqe2bWADg+OQRjt9gl6ICdmB/ZFDCGAtSow==,
      }
    engines: { node: ">= 4" }

  reusify@1.1.0:
    resolution:
      {
        integrity: sha512-g6QUff04oZpHs0eG5p83rFLhHeV00ug/Yf9nZM6fLeUrPguBTkTQOdpAWWspMh55TZfVQDPaN3NQJfbVRAxdIw==,
      }
    engines: { iojs: ">=1.0.0", node: ">=0.10.0" }

  rfdc@1.4.1:
    resolution:
      {
        integrity: sha512-q1b3N5QkRUWUl7iyylaaj3kOpIT0N2i9MqIEQXP73GVsN9cw3fdx8X63cEmWhJGi2PPCF23Ijp7ktmd39rawIA==,
      }

  rimraf@6.0.1:
    resolution:
      {
        integrity: sha512-9dkvaxAsk/xNXSJzMgFqqMCuFgt2+KsOFek3TMLfo8NCPfWpBmqwyNn5Y+NX56QUYfCtsyhF3ayiboEoUmJk/A==,
      }
    engines: { node: 20 || >=22 }
    hasBin: true

  rollup@4.52.0:
    resolution:
      {
        integrity: sha512-+IuescNkTJQgX7AkIDtITipZdIGcWF0pnVvZTWStiazUmcGA2ag8dfg0urest2XlXUi9kuhfQ+qmdc5Stc3z7g==,
      }
    engines: { node: ">=18.0.0", npm: ">=8.0.0" }
    hasBin: true

  run-parallel@1.2.0:
    resolution:
      {
        integrity: sha512-5l4VyZR86LZ/lDxZTR6jqL8AFE2S0IFLMP26AbjsLVADxHdhB/c0GUsH+y39UfCi3dzz8OlQuPmnaJOMoDHQBA==,
      }

  safe-buffer@5.1.2:
    resolution:
      {
        integrity: sha512-Gd2UZBJDkXlY7GbJxfsE8/nvKkUEU1G38c1siN6QP6a9PT9MmHB8GnpscSmMJSoF8LOIrt8ud/wPtojys4G6+g==,
      }

  safe-buffer@5.2.1:
    resolution:
      {
        integrity: sha512-rp3So07KcdmmKbGvgaNxQSJr7bGVSVk5S9Eq1F+ppbRo70+YeaDxkw5Dd8NPN+GD6bjnYm2VuPuCXmpuYvmCXQ==,
      }

  safer-buffer@2.1.2:
    resolution:
      {
        integrity: sha512-YZo3K82SD7Riyi0E1EQPojLz7kpepnSQI9IyPbHHg1XXXevb5dJI7tpyN2ADxGcQbHG7vcyRHk0cbwqcQriUtg==,
      }

  scslre@0.3.0:
    resolution:
      {
        integrity: sha512-3A6sD0WYP7+QrjbfNA2FN3FsOaGGFoekCVgTyypy53gPxhbkCIjtO6YWgdrfM+n/8sI8JeXZOIxsHjMTNxQ4nQ==,
      }
    engines: { node: ^14.0.0 || >=16.0.0 }

  search-insights@2.17.3:
    resolution:
      {
        integrity: sha512-RQPdCYTa8A68uM2jwxoY842xDhvx3E5LFL1LxvxCNMev4o5mLuokczhzjAgGwUZBAmOKZknArSxLKmXtIi2AxQ==,
      }

  semver@7.7.2:
    resolution:
      {
        integrity: sha512-RF0Fw+rO5AMf9MAyaRXI4AV0Ulj5lMHqVxxdSgiVbixSCXoEmmX/jk0CuJw4+3SqroYO9VoUh+HcuJivvtJemA==,
      }
    engines: { node: ">=10" }
    hasBin: true

  shebang-command@2.0.0:
    resolution:
      {
        integrity: sha512-kHxr2zZpYtdmrN1qDjrrX/Z1rR1kG8Dx+gkpK1G4eXmvXswmcE1hTWBWYUzlraYw1/yZp6YuDY77YtvbN0dmDA==,
      }
    engines: { node: ">=8" }

  shebang-regex@3.0.0:
    resolution:
      {
        integrity: sha512-7++dFhtcx3353uBaq8DDR4NuxBetBzC7ZQOhmTQInHEd6bSrXdiEyzCvG07Z44UYdLShWUyXt5M/yhz8ekcb1A==,
      }
    engines: { node: ">=8" }

  shiki@2.5.0:
    resolution:
      {
        integrity: sha512-mI//trrsaiCIPsja5CNfsyNOqgAZUb6VpJA+340toL42UpzQlXpwRV9nch69X6gaUxrr9kaOOa6e3y3uAkGFxQ==,
      }

  siginfo@2.0.0:
    resolution:
      {
        integrity: sha512-ybx0WO1/8bSBLEWXZvEd7gMW3Sn3JFlW3TvX1nREbDLRNQNaeNN8WK0meBwPdAaOI7TtRRRJn/Es1zhrrCHu7g==,
      }

  signal-exit@3.0.7:
    resolution:
      {
        integrity: sha512-wnD2ZE+l+SPC/uoS0vXeE9L1+0wuaMqKlfz9AMUo38JsyLSBWSFcHR1Rri62LZc12vLr1gb3jl7iwQhgwpAbGQ==,
      }

  signal-exit@4.1.0:
    resolution:
      {
        integrity: sha512-bzyZ1e88w9O1iNJbKnOlvYTrWPDl46O1bG0D3XInv+9tkPrxrN8jUUTiFlDkkmKWgn1M6CfIA13SuGqOa9Korw==,
      }
    engines: { node: ">=14" }

  sinon@18.0.1:
    resolution:
      {
        integrity: sha512-a2N2TDY1uGviajJ6r4D1CyRAkzE9NNVlYOV1wX5xQDuAk0ONgzgRl0EjCQuRCPxOwp13ghsMwt9Gdldujs39qw==,
      }

  slash@5.1.0:
    resolution:
      {
        integrity: sha512-ZA6oR3T/pEyuqwMgAKT0/hAv8oAXckzbkmR0UkUosQ+Mc4RxGoJkRmwHgHufaenlyAgE1Mxgpdcrf75y6XcnDg==,
      }
    engines: { node: ">=14.16" }

  source-map-js@1.2.1:
    resolution:
      {
        integrity: sha512-UXWMKhLOwVKb728IUtQPXxfYU+usdybtUrK/8uGE8CQMvrhOpwvzDBwj0QhSL7MQc7vIsISBG8VQ8+IDQxpfQA==,
      }
    engines: { node: ">=0.10.0" }

  space-separated-tokens@2.0.2:
    resolution:
      {
        integrity: sha512-PEGlAwrG8yXGXRjW32fGbg66JAlOAwbObuqVoJpv/mRgoWDQfgH1wDPvtzWyUSNAXBGSk8h755YDbbcEy3SH2Q==,
      }

  spdx-exceptions@2.5.0:
    resolution:
      {
        integrity: sha512-PiU42r+xO4UbUS1buo3LPJkjlO7430Xn5SVAhdpzzsPHsjbYVflnnFdATgabnLude+Cqu25p6N+g2lw/PFsa4w==,
      }

  spdx-expression-parse@4.0.0:
    resolution:
      {
        integrity: sha512-Clya5JIij/7C6bRR22+tnGXbc4VKlibKSVj2iHvVeX5iMW7s1SIQlqu699JkODJJIhh/pUu8L0/VLh8xflD+LQ==,
      }

  spdx-license-ids@3.0.22:
    resolution:
      {
        integrity: sha512-4PRT4nh1EImPbt2jASOKHX7PB7I+e4IWNLvkKFDxNhJlfjbYlleYQh285Z/3mPTHSAK/AvdMmw5BNNuYH8ShgQ==,
      }

  speakingurl@14.0.1:
    resolution:
      {
        integrity: sha512-1POYv7uv2gXoyGFpBCmpDVSNV74IfsWlDW216UPjbWufNf+bSU6GdbDsxdcxtfwb4xlI3yxzOTKClUosxARYrQ==,
      }
    engines: { node: ">=0.10.0" }

  split-ca@1.0.1:
    resolution:
      {
        integrity: sha512-Q5thBSxp5t8WPTTJQS59LrGqOZqOsrhDGDVm8azCqIBjSBd7nd9o2PM+mDulQQkh8h//4U6hFZnc/mul8t5pWQ==,
      }

  split2@4.2.0:
    resolution:
      {
        integrity: sha512-UcjcJOWknrNkF6PLX83qcHM6KHgVKNkV62Y8a5uYDVv9ydGQVwAHMKqHdJje1VTWpljG0WYpCDhrCdAOYH4TWg==,
      }
    engines: { node: ">= 10.x" }

  ssh-remote-port-forward@1.0.4:
    resolution:
      {
        integrity: sha512-x0LV1eVDwjf1gmG7TTnfqIzf+3VPRz7vrNIjX6oYLbeCrf/PeVY6hkT68Mg+q02qXxQhrLjB0jfgvhevoCRmLQ==,
      }

  ssh2@1.17.0:
    resolution:
      {
        integrity: sha512-wPldCk3asibAjQ/kziWQQt1Wh3PgDFpC0XpwclzKcdT1vql6KeYxf5LIt4nlFkUeR8WuphYMKqUA56X4rjbfgQ==,
      }
    engines: { node: ">=10.16.0" }

  stackback@0.0.2:
    resolution:
      {
        integrity: sha512-1XMJE5fQo1jGH6Y/7ebnwPOBEkIEnT4QF32d5R1+VXdXveM0IBMJt8zfaxX1P3QhVwrYe+576+jkANtSS2mBbw==,
      }

  std-env@3.9.0:
    resolution:
      {
        integrity: sha512-UGvjygr6F6tpH7o2qyqR6QYpwraIjKSdtzyBdyytFOHmPZY917kwdwLG0RbOjWOnKmnm3PeHjaoLLMie7kPLQw==,
      }

  stdin-discarder@0.2.2:
    resolution:
      {
        integrity: sha512-UhDfHmA92YAlNnCfhmq0VeNL5bDbiZGg7sZ2IvPsXubGkiNa9EC+tUTsjBRsYUAz87btI6/1wf4XoVvQ3uRnmQ==,
      }
    engines: { node: ">=18" }

  streamx@2.22.1:
    resolution:
      {
        integrity: sha512-znKXEBxfatz2GBNK02kRnCXjV+AA4kjZIUxeWSr3UGirZMJfTE9uiwKHobnbgxWyL/JWro8tTq+vOqAK1/qbSA==,
      }

  string-width@4.2.3:
    resolution:
      {
        integrity: sha512-wKyQRQpjJ0sIp62ErSZdGsjMJWsap5oRNihHhu6G7JVO/9jIB6UyevL+tXuOqrng8j/cxKTWyWUwvSTriiZz/g==,
      }
    engines: { node: ">=8" }

  string-width@5.1.2:
    resolution:
      {
        integrity: sha512-HnLOCR3vjcY8beoNLtcjZ5/nxn2afmME6lhrDrebokqMap+XbeW8n9TXpPDOqdGK5qcI3oT0GKTW6wC7EMiVqA==,
      }
    engines: { node: ">=12" }

  string-width@8.1.0:
    resolution:
      {
        integrity: sha512-Kxl3KJGb/gxkaUMOjRsQ8IrXiGW75O4E3RPjFIINOVH8AMl2SQ/yWdTzWwF3FevIX9LcMAjJW+GRwAlAbTSXdg==,
      }
    engines: { node: ">=20" }

  string_decoder@1.1.1:
    resolution:
      {
        integrity: sha512-n/ShnvDi6FHbbVfviro+WojiFzv+s8MPMHBczVePfUpDJLwoLT0ht1l4YwBCbi8pJAveEEdnkHyPyTP/mzRfwg==,
      }

  string_decoder@1.3.0:
    resolution:
      {
        integrity: sha512-hkRX8U1WjJFd8LsDJ2yQ/wWWxaopEsABU1XfkM8A+j0+85JAGppt16cr1Whg6KIbb4okU6Mql6BOj+uup/wKeA==,
      }

  stringify-entities@4.0.4:
    resolution:
      {
        integrity: sha512-IwfBptatlO+QCJUo19AqvrPNqlVMpW9YEL2LIVY+Rpv2qsjCGxaDLNRgeGsQWJhfItebuJhsGSLjaBbNSQ+ieg==,
      }

  strip-ansi@6.0.1:
    resolution:
      {
        integrity: sha512-Y38VPSHcqkFrCpFnQ9vuSXmquuv5oXOKpGeT6aGrr3o3Gc9AlVa6JBfUSOCnbxGGZF+/0ooI7KrPuUSztUdU5A==,
      }
    engines: { node: ">=8" }

  strip-ansi@7.1.2:
    resolution:
      {
        integrity: sha512-gmBGslpoQJtgnMAvOVqGZpEz9dyoKTCzy2nfz/n8aIFhN/jCE/rCmcxabB6jOOHV+0WNnylOxaxBQPSvcWklhA==,
      }
    engines: { node: ">=12" }

  strip-indent@4.1.0:
    resolution:
      {
        integrity: sha512-OA95x+JPmL7kc7zCu+e+TeYxEiaIyndRx0OrBcK2QPPH09oAndr2ALvymxWA+Lx1PYYvFUm4O63pRkdJAaW96w==,
      }
    engines: { node: ">=12" }

  strip-json-comments@3.1.1:
    resolution:
      {
        integrity: sha512-6fPc+R4ihwqP6N/aIv2f1gMH8lOVtWQHoqC4yK6oSDVVocumAsfCqjkXnqiYMhmMwS/mEHLp7Vehlt3ql6lEig==,
      }
    engines: { node: ">=8" }

  strip-literal@3.0.0:
    resolution:
      {
        integrity: sha512-TcccoMhJOM3OebGhSBEmp3UZ2SfDMZUEBdRA/9ynfLi8yYajyWX3JiXArcJt4Umh4vISpspkQIY8ZZoCqjbviA==,
      }

  strnum@2.1.1:
    resolution:
      {
        integrity: sha512-7ZvoFTiCnGxBtDqJ//Cu6fWtZtc7Y3x+QOirG15wztbdngGSkht27o2pyGWrVy0b4WAy3jbKmnoK6g5VlVNUUw==,
      }

  superjson@2.2.2:
    resolution:
      {
        integrity: sha512-5JRxVqC8I8NuOUjzBbvVJAKNM8qoVuH0O77h4WInc/qC2q5IreqKxYwgkga3PfA22OayK2ikceb/B26dztPl+Q==,
      }
    engines: { node: ">=16" }

  supports-color@7.2.0:
    resolution:
      {
        integrity: sha512-qpCAvRl9stuOHveKsn7HncJRvv501qIacKzQlO/+Lwxc9+0q2wLyv4Dfvt80/DPn2pqOBsJdDiogXGR9+OvwRw==,
      }
    engines: { node: ">=8" }

  supports-color@8.1.1:
    resolution:
      {
        integrity: sha512-MpUEN2OodtUzxvKQl72cUF7RQ5EiHsGvSsVG0ia9c5RbWGL2CI4C7EpPS8UTBIplnlzZiNuV56w+FuNxy3ty2Q==,
      }
    engines: { node: ">=10" }

  supports-preserve-symlinks-flag@1.0.0:
    resolution:
      {
        integrity: sha512-ot0WnXS9fgdkgIcePe6RHNk1WA8+muPa6cSjeR3V8K27q9BB1rTE3R1p7Hv0z1ZyAc8s6Vvv8DIyWf681MAt0w==,
      }
    engines: { node: ">= 0.4" }

  tabbable@6.2.0:
    resolution:
      {
        integrity: sha512-Cat63mxsVJlzYvN51JmVXIgNoUokrIaT2zLclCXjRd8boZ0004U4KCs/sToJ75C6sdlByWxpYnb5Boif1VSFew==,
      }

  tar-fs@2.1.4:
    resolution:
      {
        integrity: sha512-mDAjwmZdh7LTT6pNleZ05Yt65HC3E+NiQzl672vQG38jIrehtJk/J3mNwIg+vShQPcLF/LV7CMnDW6vjj6sfYQ==,
      }

  tar-fs@3.1.1:
    resolution:
      {
        integrity: sha512-LZA0oaPOc2fVo82Txf3gw+AkEd38szODlptMYejQUhndHMLQ9M059uXR+AfS7DNo0NpINvSqDsvyaCrBVkptWg==,
      }

  tar-stream@2.2.0:
    resolution:
      {
        integrity: sha512-ujeqbceABgwMZxEJnk2HDY2DlnUZ+9oEcb1KzTVfYHio0UE6dG71n60d8D2I4qNvleWrrXpmjpt7vZeF1LnMZQ==,
      }
    engines: { node: ">=6" }

  tar-stream@3.1.7:
    resolution:
      {
        integrity: sha512-qJj60CXt7IU1Ffyc3NJMjh6EkuCFej46zUqJ4J7pqYlThyd9bO0XBTmcOIhSzZJVWfsLks0+nle/j538YAW9RQ==,
      }

  test-exclude@7.0.1:
    resolution:
      {
        integrity: sha512-pFYqmTw68LXVjeWJMST4+borgQP2AyMNbg1BpZh9LbyhUeNkeaPF9gzfPGUAnSMV3qPYdWUwDIjjCLiSDOl7vg==,
      }
    engines: { node: ">=18" }

  testcontainers@11.5.1:
    resolution:
      {
        integrity: sha512-YSSP4lSJB8498zTeu4HYTZYgSky54ozBmIDdC8PFU5inj+vBo5hPpilhcYTgmsqsYjrXOJGV7jl0MWByS7GwuA==,
      }

  text-decoder@1.2.3:
    resolution:
      {
        integrity: sha512-3/o9z3X0X0fTupwsYvR03pJ/DjWuqqrfwBgTQzdWDiQSm9KitAyz/9WqsT2JQW7KV2m+bC2ol/zqpW37NHxLaA==,
      }

  text-extensions@2.4.0:
    resolution:
      {
        integrity: sha512-te/NtwBwfiNRLf9Ijqx3T0nlqZiQ2XrrtBvu+cLL8ZRrGkO0NHTug8MYFKyoSrv/sHTaSKfilUkizV6XhxMJ3g==,
      }
    engines: { node: ">=8" }

  thingies@2.5.0:
    resolution:
      {
        integrity: sha512-s+2Bwztg6PhWUD7XMfeYm5qliDdSiZm7M7n8KjTkIsm3l/2lgVRc2/Gx/v+ZX8lT4FMA+i8aQvhcWylldc+ZNw==,
      }
    engines: { node: ">=10.18" }
    peerDependencies:
      tslib: ^2

  through@2.3.8:
    resolution:
      {
        integrity: sha512-w89qg7PI8wAdvX60bMDP+bFoD5Dvhm9oLheFp5O4a2QF0cSBGsBX4qZmadPMvVqlLJBBci+WqGGOAPvcDeNSVg==,
      }

  tinybench@2.9.0:
    resolution:
      {
        integrity: sha512-0+DUvqWMValLmha6lr4kD8iAMK1HzV0/aKnCtWb9v9641TnP/MFb7Pc2bxoxQjTXAErryXVgUOfv2YqNllqGeg==,
      }

  tinyexec@0.3.2:
    resolution:
      {
        integrity: sha512-KQQR9yN7R5+OSwaK0XQoj22pwHoTlgYqmUscPYoknOoWCWfj/5/ABTMRi69FrKU5ffPVh5QcFikpWJI/P1ocHA==,
      }

  tinyexec@1.0.1:
    resolution:
      {
        integrity: sha512-5uC6DDlmeqiOwCPmK9jMSdOuZTh8bU39Ys6yidB+UTt5hfZUPGAypSgFRiEp+jbi9qH40BLDvy85jIU88wKSqw==,
      }

  tinyglobby@0.2.15:
    resolution:
      {
        integrity: sha512-j2Zq4NyQYG5XMST4cbs02Ak8iJUdxRM0XI5QyxXuZOzKOINmWurp3smXu3y5wDcJrptwpSjgXHzIQxR0omXljQ==,
      }
    engines: { node: ">=12.0.0" }

  tinypool@1.1.1:
    resolution:
      {
        integrity: sha512-Zba82s87IFq9A9XmjiX5uZA/ARWDrB03OHlq+Vw1fSdt0I+4/Kutwy8BP4Y/y/aORMo61FQ0vIb5j44vSo5Pkg==,
      }
    engines: { node: ^18.0.0 || >=20.0.0 }

  tinyrainbow@2.0.0:
    resolution:
      {
        integrity: sha512-op4nsTR47R6p0vMUUoYl/a+ljLFVtlfaXkLQmqfLR1qHma1h/ysYk4hEXZ880bf2CYgTskvTa/e196Vd5dDQXw==,
      }
    engines: { node: ">=14.0.0" }

  tinyspy@4.0.4:
    resolution:
      {
        integrity: sha512-azl+t0z7pw/z958Gy9svOTuzqIk6xq+NSheJzn5MMWtWTFywIacg2wUlzKFGtt3cthx0r2SxMK0yzJOR0IES7Q==,
      }
    engines: { node: ">=14.0.0" }

  tmp@0.2.5:
    resolution:
      {
        integrity: sha512-voyz6MApa1rQGUxT3E+BK7/ROe8itEx7vD8/HEvt4xwXucvQ5G5oeEiHkmHZJuBO21RpOf+YYm9MOivj709jow==,
      }
    engines: { node: ">=14.14" }

  to-regex-range@5.0.1:
    resolution:
      {
        integrity: sha512-65P7iz6X5yEr1cwcgvQxbbIw7Uk3gOy5dIdtZ4rDveLqhrdJP+Li/Hx6tyK0NEb+2GCyneCMJiGqrADCSNk8sQ==,
      }
    engines: { node: ">=8.0" }

  tree-dump@1.1.0:
    resolution:
      {
        integrity: sha512-rMuvhU4MCDbcbnleZTFezWsaZXRFemSqAM+7jPnzUl1fo9w3YEKOxAeui0fz3OI4EU4hf23iyA7uQRVko+UaBA==,
      }
    engines: { node: ">=10.0" }
    peerDependencies:
      tslib: "2"

  trim-lines@3.0.1:
    resolution:
      {
        integrity: sha512-kRj8B+YHZCc9kQYdWfJB2/oUl9rA99qbowYYBtr4ui4mZyAQ2JpvVBd/6U2YloATfqBhBTSMhTpgBHtU0Mf3Rg==,
      }

  ts-api-utils@2.1.0:
    resolution:
      {
        integrity: sha512-CUgTZL1irw8u29bzrOD/nH85jqyc74D6SshFgujOIA7osm2Rz7dYH77agkx7H4FBNxDq7Cjf+IjaX/8zwFW+ZQ==,
      }
    engines: { node: ">=18.12" }
    peerDependencies:
      typescript: ">=4.8.4"

  tslib@2.8.1:
    resolution:
      {
        integrity: sha512-oJFu94HQb+KVduSUQL7wnpmqnfmLsOA/nAh6b6EH0wCEoK0/mPeXU6c3wKDV83MkOuHPRHtSXKKU99IBazS/2w==,
      }

  tsx@4.20.5:
    resolution:
      {
        integrity: sha512-+wKjMNU9w/EaQayHXb7WA7ZaHY6hN8WgfvHNQ3t1PnU91/7O8TcTnIhCDYTZwnt8JsO9IBqZ30Ln1r7pPF52Aw==,
      }
    engines: { node: ">=18.0.0" }
    hasBin: true

  tweetnacl@0.14.5:
    resolution:
      {
        integrity: sha512-KXXFFdAbFXY4geFIwoyNK+f5Z1b7swfXABfL7HXCmoIWMKU3dmS26672A4EeQtDzLKy7SXmfBu51JolvEKwtGA==,
      }

  type-check@0.4.0:
    resolution:
      {
        integrity: sha512-XleUoc9uwGXqjWwXaUTZAmzMcFZ5858QA2vvx1Ur5xIcixXIP+8LnFDgRplU30us6teqdlskFfu+ae4K79Ooew==,
      }
    engines: { node: ">= 0.8.0" }

  type-detect@4.0.8:
    resolution:
      {
        integrity: sha512-0fr/mIH1dlO+x7TlcMy+bIDqKPsw/70tVyeHW787goQjhmqaZe10uwLujubK9q9Lg6Fiho1KUKDYz0Z7k7g5/g==,
      }
    engines: { node: ">=4" }

  type-detect@4.1.0:
    resolution:
      {
        integrity: sha512-Acylog8/luQ8L7il+geoSxhEkazvkslg7PSNKOX59mbB9cOveP5aq9h74Y7YU8yDpJwetzQQrfIwtf4Wp4LKcw==,
      }
    engines: { node: ">=4" }

  type-fest@0.21.3:
    resolution:
      {
        integrity: sha512-t0rzBq87m3fVcduHDUFhKmyyX+9eo6WQjZvf51Ea/M0Q7+T374Jp1aUiyUl0GKxp8M/OETVHSDvmkyPgvX+X2w==,
      }
    engines: { node: ">=10" }

  type-fest@4.2.0:
    resolution:
      {
        integrity: sha512-5zknd7Dss75pMSED270A1RQS3KloqRJA9XbXLe0eCxyw7xXFb3rd+9B0UQ/0E+LQT6lnrLviEolYORlRWamn4w==,
      }
    engines: { node: ">=16" }

  typedoc-plugin-markdown@4.9.0:
    resolution:
      {
        integrity: sha512-9Uu4WR9L7ZBgAl60N/h+jqmPxxvnC9nQAlnnO/OujtG2ubjnKTVUFY1XDhcMY+pCqlX3N2HsQM2QTYZIU9tJuw==,
      }
    engines: { node: ">= 18" }
    peerDependencies:
      typedoc: 0.28.x

  typedoc@0.28.13:
    resolution:
      {
        integrity: sha512-dNWY8msnYB2a+7Audha+aTF1Pu3euiE7ySp53w8kEsXoYw7dMouV5A1UsTUY345aB152RHnmRMDiovuBi7BD+w==,
      }
    engines: { node: ">= 18", pnpm: ">= 10" }
    hasBin: true
    peerDependencies:
      typescript: 5.0.x || 5.1.x || 5.2.x || 5.3.x || 5.4.x || 5.5.x || 5.6.x || 5.7.x || 5.8.x || 5.9.x

  typescript-eslint@8.44.0:
    resolution:
      {
        integrity: sha512-ib7mCkYuIzYonCq9XWF5XNw+fkj2zg629PSa9KNIQ47RXFF763S5BIX4wqz1+FLPogTZoiw8KmCiRPRa8bL3qw==,
      }
    engines: { node: ^18.18.0 || ^20.9.0 || >=21.1.0 }
    peerDependencies:
      eslint: ^8.57.0 || ^9.0.0
      typescript: ">=4.8.4 <6.0.0"

  typescript@5.9.2:
    resolution:
      {
        integrity: sha512-CWBzXQrc/qOkhidw1OzBTQuYRbfyxDXJMVJ1XNwUHGROVmuaeiEm3OslpZ1RV96d7SKKjZKrSJu3+t/xlw3R9A==,
      }
    engines: { node: ">=14.17" }
    hasBin: true

  uc.micro@2.1.0:
    resolution:
      {
        integrity: sha512-ARDJmphmdvUk6Glw7y9DQ2bFkKBHwQHLi2lsaH6PPmz/Ka9sFOBsBluozhDltWmnv9u/cF6Rt87znRTPV+yp/A==,
      }

  undici-types@5.26.5:
    resolution:
      {
        integrity: sha512-JlCMO+ehdEIKqlFxk6IfVoAUVmgz7cU7zD/h9XZ0qzeosSHmUJVOzSQvvYSYWXkFXC+IfLKSIffhv0sVZup6pA==,
      }

  undici-types@7.12.0:
    resolution:
      {
        integrity: sha512-goOacqME2GYyOZZfb5Lgtu+1IDmAlAEu5xnD3+xTzS10hT0vzpf0SPjkXwAw9Jm+4n/mQGDP3LO8CPbYROeBfQ==,
      }

  undici@7.16.0:
    resolution:
      {
        integrity: sha512-QEg3HPMll0o3t2ourKwOeUAZ159Kn9mx5pnzHRQO8+Wixmh88YdZRiIwat0iNzNNXn0yoEtXJqFpyW7eM8BV7g==,
      }
    engines: { node: ">=20.18.1" }

  unicorn-magic@0.1.0:
    resolution:
      {
        integrity: sha512-lRfVq8fE8gz6QMBuDM6a+LO3IAzTi05H6gCVaUpir2E1Rwpo4ZUog45KpNXKC/Mn3Yb9UDuHumeFTo9iV/D9FQ==,
      }
    engines: { node: ">=18" }

  unicorn-magic@0.3.0:
    resolution:
      {
        integrity: sha512-+QBBXBCvifc56fsbuxZQ6Sic3wqqc3WWaqxs58gvJrcOuN83HGTCwz3oS5phzU9LthRNE9VrJCFCLUgHeeFnfA==,
      }
    engines: { node: ">=18" }

  unist-util-is@6.0.0:
    resolution:
      {
        integrity: sha512-2qCTHimwdxLfz+YzdGfkqNlH0tLi9xjTnHddPmJwtIG9MGsdbutfTc4P+haPD7l7Cjxf/WZj+we5qfVPvvxfYw==,
      }

  unist-util-position@5.0.0:
    resolution:
      {
        integrity: sha512-fucsC7HjXvkB5R3kTCO7kUjRdrS0BJt3M/FPxmHMBOm8JQi2BsHAHFsy27E0EolP8rp0NzXsJ+jNPyDWvOJZPA==,
      }

  unist-util-stringify-position@4.0.0:
    resolution:
      {
        integrity: sha512-0ASV06AAoKCDkS2+xw5RXJywruurpbC4JZSm7nr7MOt1ojAzvyyaO+UxZf18j8FCF6kmzCZKcAgN/yu2gm2XgQ==,
      }

  unist-util-visit-parents@6.0.1:
    resolution:
      {
        integrity: sha512-L/PqWzfTP9lzzEa6CKs0k2nARxTdZduw3zyh8d2NVBnsyvHjSX4TWse388YrrQKbvI8w20fGjGlhgT96WwKykw==,
      }

  unist-util-visit@5.0.0:
    resolution:
      {
        integrity: sha512-MR04uvD+07cwl/yhVuVWAtw+3GOR/knlL55Nd/wAdblk27GCVt3lqpTivy/tkJcZoNPzTwS1Y+KMojlLDhoTzg==,
      }

  update-browserslist-db@1.1.3:
    resolution:
      {
        integrity: sha512-UxhIZQ+QInVdunkDAaiazvvT/+fXL5Osr0JZlJulepYu6Jd7qJtDZjlur0emRlT71EN3ScPoE7gvsuIKKNavKw==,
      }
    hasBin: true
    peerDependencies:
      browserslist: ">= 4.21.0"

  uri-js@4.4.1:
    resolution:
      {
        integrity: sha512-7rKUyy33Q1yc98pQ1DAmLtwX109F7TIfWlW1Ydo8Wl1ii1SeHieeh0HHfPeL2fMXK6z0s8ecKs9frCuLJvndBg==,
      }

  util-deprecate@1.0.2:
    resolution:
      {
        integrity: sha512-EPD5q1uXyFxJpCrLnCc1nHnq3gOa6DZBocAIiI2TaSCA7VCJ1UJDMagCzIkXNsUYfD1daK//LTEQ8xiIbrHtcw==,
      }

  uuid@10.0.0:
    resolution:
      {
        integrity: sha512-8XkAphELsDnEGrDxUOHB3RGvXz6TeuYSGEZBOjtTtPm2lwhGBjLgOzLHB63IUWfBpNucQjND6d3AOudO+H3RWQ==,
      }
    hasBin: true

  uuid@9.0.1:
    resolution:
      {
        integrity: sha512-b+1eJOlsR9K8HJpow9Ok3fiWOWSIcIzXodvv0rQjVoOVNpWMpxf1wZNpt4y9h10odCNrqnYp1OBzRktckBe3sA==,
      }
    hasBin: true

  validate-npm-package-name@5.0.1:
    resolution:
      {
        integrity: sha512-OljLrQ9SQdOUqTaQxqL5dEfZWrXExyyWsozYlAWFawPVNuD83igl7uJD2RTkNMbniIYgt8l81eCJGIdQF7avLQ==,
      }
    engines: { node: ^14.17.0 || ^16.13.0 || >=18.0.0 }

  vfile-message@4.0.3:
    resolution:
      {
        integrity: sha512-QTHzsGd1EhbZs4AsQ20JX1rC3cOlt/IWJruk893DfLRr57lcnOeMaWG4K0JrRta4mIJZKth2Au3mM3u03/JWKw==,
      }

  vfile@6.0.3:
    resolution:
      {
        integrity: sha512-KzIbH/9tXat2u30jf+smMwFCsno4wHVdNmzFyL+T/L3UGqqk6JKfVqOFOZEpZSHADH1k40ab6NUIXZq422ov3Q==,
      }

  vite-node@3.2.4:
    resolution:
      {
        integrity: sha512-EbKSKh+bh1E1IFxeO0pg1n4dvoOTt0UDiXMd/qn++r98+jPO1xtJilvXldeuQ8giIB5IkpjCgMleHMNEsGH6pg==,
      }
    engines: { node: ^18.0.0 || ^20.0.0 || >=22.0.0 }
    hasBin: true

  vite@5.4.20:
    resolution:
      {
        integrity: sha512-j3lYzGC3P+B5Yfy/pfKNgVEg4+UtcIJcVRt2cDjIOmhLourAqPqf8P7acgxeiSgUB7E3p2P8/3gNIgDLpwzs4g==,
      }
    engines: { node: ^18.0.0 || >=20.0.0 }
    hasBin: true
    peerDependencies:
      "@types/node": ^18.0.0 || >=20.0.0
      less: "*"
      lightningcss: ^1.21.0
      sass: "*"
      sass-embedded: "*"
      stylus: "*"
      sugarss: "*"
      terser: ^5.4.0
    peerDependenciesMeta:
      "@types/node":
        optional: true
      less:
        optional: true
      lightningcss:
        optional: true
      sass:
        optional: true
      sass-embedded:
        optional: true
      stylus:
        optional: true
      sugarss:
        optional: true
      terser:
        optional: true

  vite@7.1.6:
    resolution:
      {
        integrity: sha512-SRYIB8t/isTwNn8vMB3MR6E+EQZM/WG1aKmmIUCfDXfVvKfc20ZpamngWHKzAmmu9ppsgxsg4b2I7c90JZudIQ==,
      }
    engines: { node: ^20.19.0 || >=22.12.0 }
    hasBin: true
    peerDependencies:
      "@types/node": ^20.19.0 || >=22.12.0
      jiti: ">=1.21.0"
      less: ^4.0.0
      lightningcss: ^1.21.0
      sass: ^1.70.0
      sass-embedded: ^1.70.0
      stylus: ">=0.54.8"
      sugarss: ^5.0.0
      terser: ^5.16.0
      tsx: ^4.8.1
      yaml: ^2.4.2
    peerDependenciesMeta:
      "@types/node":
        optional: true
      jiti:
        optional: true
      less:
        optional: true
      lightningcss:
        optional: true
      sass:
        optional: true
      sass-embedded:
        optional: true
      stylus:
        optional: true
      sugarss:
        optional: true
      terser:
        optional: true
      tsx:
        optional: true
      yaml:
        optional: true

  vitepress@1.6.4:
    resolution:
      {
        integrity: sha512-+2ym1/+0VVrbhNyRoFFesVvBvHAVMZMK0rw60E3X/5349M1GuVdKeazuksqopEdvkKwKGs21Q729jX81/bkBJg==,
      }
    hasBin: true
    peerDependencies:
      markdown-it-mathjax3: ^4
      postcss: ^8
    peerDependenciesMeta:
      markdown-it-mathjax3:
        optional: true
      postcss:
        optional: true

  vitest@3.2.4:
    resolution:
      {
        integrity: sha512-LUCP5ev3GURDysTWiP47wRRUpLKMOfPh+yKTx3kVIEiu5KOMeqzpnYNsKyOoVrULivR8tLcks4+lga33Whn90A==,
      }
    engines: { node: ^18.0.0 || ^20.0.0 || >=22.0.0 }
    hasBin: true
    peerDependencies:
      "@edge-runtime/vm": "*"
      "@types/debug": ^4.1.12
      "@types/node": ^18.0.0 || ^20.0.0 || >=22.0.0
      "@vitest/browser": 3.2.4
      "@vitest/ui": 3.2.4
      happy-dom: "*"
      jsdom: "*"
    peerDependenciesMeta:
      "@edge-runtime/vm":
        optional: true
      "@types/debug":
        optional: true
      "@types/node":
        optional: true
      "@vitest/browser":
        optional: true
      "@vitest/ui":
        optional: true
      happy-dom:
        optional: true
      jsdom:
        optional: true

  vue@3.5.21:
    resolution:
      {
        integrity: sha512-xxf9rum9KtOdwdRkiApWL+9hZEMWE90FHh8yS1+KJAiWYh+iGWV1FquPjoO9VUHQ+VIhsCXNNyZ5Sf4++RVZBA==,
      }
    peerDependencies:
      typescript: "*"
    peerDependenciesMeta:
      typescript:
        optional: true

  which@2.0.2:
    resolution:
      {
        integrity: sha512-BLI3Tl1TW3Pvl70l3yq3Y64i+awpwXqsGBYWkkqMtnbXgrMD+yj7rhW0kuEDxzJaYXGjEW5ogapKNMEKNMjibA==,
      }
    engines: { node: ">= 8" }
    hasBin: true

  which@4.0.0:
    resolution:
      {
        integrity: sha512-GlaYyEb07DPxYCKhKzplCWBJtvxZcZMrL+4UkrTSJHHPyZU4mYYTv3qaOe77H7EODLSSopAUFAc6W8U4yqvscg==,
      }
    engines: { node: ^16.13.0 || >=18.0.0 }
    hasBin: true

  why-is-node-running@2.3.0:
    resolution:
      {
        integrity: sha512-hUrmaWBdVDcxvYqnyh09zunKzROWjbZTiNy8dBEjkS7ehEDQibXJ7XvlmtbwuTclUiIyN+CyXQD4Vmko8fNm8w==,
      }
    engines: { node: ">=8" }
    hasBin: true

  widest-line@3.1.0:
    resolution:
      {
        integrity: sha512-NsmoXalsWVDMGupxZ5R08ka9flZjjiLvHVAWYOKtiKM8ujtZWr9cRffak+uSE48+Ob8ObalXpwyeUiyDD6QFgg==,
      }
    engines: { node: ">=8" }

  word-wrap@1.2.5:
    resolution:
      {
        integrity: sha512-BN22B5eaMMI9UMtjrGd5g5eCYPpCPDUy0FJXbYsaT5zYxjFOckS53SQDE3pWkVoWpHXVb3BrYcEN4Twa55B5cA==,
      }
    engines: { node: ">=0.10.0" }

  wordwrap@1.0.0:
    resolution:
      {
        integrity: sha512-gvVzJFlPycKc5dZN4yPkP8w7Dc37BtP1yczEneOb4uq34pXZcvrtRTmWV8W+Ume+XCxKgbjM+nevkyFPMybd4Q==,
      }

  wrap-ansi@7.0.0:
    resolution:
      {
        integrity: sha512-YVGIj2kamLSTxw6NsZjoBxfSwsn0ycdesmc4p+Q21c5zPuZ1pl+NfxVdxPtdHvmNVOQ6XSYG4AUtyt/Fi7D16Q==,
      }
    engines: { node: ">=10" }

  wrap-ansi@8.1.0:
    resolution:
      {
        integrity: sha512-si7QWI6zUMq56bESFvagtmzMdGOtoxfR+Sez11Mobfc7tm+VkUckk9bW2UeffTGVUbOksxmSw0AA2gs8g71NCQ==,
      }
    engines: { node: ">=12" }

  wrappy@1.0.2:
    resolution:
      {
        integrity: sha512-l4Sp/DRseor9wL6EvV2+TuQn63dMkPjZ/sp9XkghTEbV9KlPS1xUsZ3u7/IQO4wxtcFB4bgpQPRcR3QCvezPcQ==,
      }

  y18n@5.0.8:
    resolution:
      {
        integrity: sha512-0pfFzegeDWJHJIAmTLRP2DwHjdF5s7jo9tuztdQxAhINCdvS+3nGINqPd00AphqJR/0LhANUS6/+7SCb98YOfA==,
      }
    engines: { node: ">=10" }

  yaml@2.8.1:
    resolution:
      {
        integrity: sha512-lcYcMxX2PO9XMGvAJkJ3OsNMw+/7FKes7/hgerGUYWIoWu5j/+YQqcZr5JnPZWzOsEBgMbSbiSTn/dv/69Mkpw==,
      }
    engines: { node: ">= 14.6" }
    hasBin: true

  yargs-parser@21.1.1:
    resolution:
      {
        integrity: sha512-tVpsJW7DdjecAiFpbIB1e3qxIQsE6NoPc5/eTdrbbIC4h0LVsWhnoa3g+m2HclBIujHzsxZ4VJVA+GUuc2/LBw==,
      }
    engines: { node: ">=12" }

  yargs@17.7.2:
    resolution:
      {
        integrity: sha512-7dSzzRQ++CKnNI/krKnYRV7JKKPUXMEh61soaHKg9mrWEhzFWhFnxPxGl+69cD1Ou63C13NUPCnmIcrvqCuM6w==,
      }
    engines: { node: ">=12" }

  yarn@1.22.22:
    resolution:
      {
        integrity: sha512-prL3kGtyG7o9Z9Sv8IPfBNrWTDmXB4Qbes8A9rEzt6wkJV8mUvoirjU0Mp3GGAU06Y0XQyA3/2/RQFVuK7MTfg==,
      }
    engines: { node: ">=4.0.0" }
    hasBin: true

  yocto-queue@0.1.0:
    resolution:
      {
        integrity: sha512-rVksvsnNCdJ/ohGc6xgPwyN8eheCxsiLM8mxuE/t/mOVqJewPuO1miLpTHQiRgTKCLexL4MeAFVagts7HmNZ2Q==,
      }
    engines: { node: ">=10" }

  yocto-queue@1.2.1:
    resolution:
      {
        integrity: sha512-AyeEbWOu/TAXdxlV9wmGcR0+yh2j3vYPGOECcIj2S7MkrLyC7ne+oye2BKTItt0ii2PHk4cDy+95+LshzbXnGg==,
      }
    engines: { node: ">=12.20" }

  yoctocolors@2.1.2:
    resolution:
      {
        integrity: sha512-CzhO+pFNo8ajLM2d2IW/R93ipy99LWjtwblvC1RsoSUMZgyLbYFr221TnSNT7GjGdYui6P459mw9JH/g/zW2ug==,
      }
    engines: { node: ">=18" }

  zip-stream@6.0.1:
    resolution:
      {
        integrity: sha512-zK7YHHz4ZXpW89AHXUPbQVGKI7uvkd3hzusTdotCg1UxyaVtg0zFJSTfW/Dq5f7OBBVnq6cZIaC8Ti4hb6dtCA==,
      }
    engines: { node: ">= 14" }

  zod@4.1.11:
    resolution:
      {
        integrity: sha512-WPsqwxITS2tzx1bzhIKsEs19ABD5vmCVa4xBo2tq/SrV4RNZtfws1EnCWQXM6yh8bD08a1idvkB5MZSBiZsjwg==,
      }

  zwitch@2.0.4:
    resolution:
      {
        integrity: sha512-bXE4cR/kVZhKZX/RjPEflHaKVhUVl85noU3v6b8apfQEc1x4A+zBxjZ4lN8LqGd6WZ3dl98pY4o717VFmoPp+A==,
      }

snapshots:
  "@algolia/abtesting@1.3.0":
    dependencies:
      "@algolia/client-common": 5.37.0
      "@algolia/requester-browser-xhr": 5.37.0
      "@algolia/requester-fetch": 5.37.0
      "@algolia/requester-node-http": 5.37.0

  "@algolia/autocomplete-core@1.17.7(@algolia/client-search@5.37.0)(algoliasearch@5.37.0)(search-insights@2.17.3)":
    dependencies:
      "@algolia/autocomplete-plugin-algolia-insights": 1.17.7(@algolia/client-search@5.37.0)(algoliasearch@5.37.0)(search-insights@2.17.3)
      "@algolia/autocomplete-shared": 1.17.7(@algolia/client-search@5.37.0)(algoliasearch@5.37.0)
    transitivePeerDependencies:
      - "@algolia/client-search"
      - algoliasearch
      - search-insights

  "@algolia/autocomplete-plugin-algolia-insights@1.17.7(@algolia/client-search@5.37.0)(algoliasearch@5.37.0)(search-insights@2.17.3)":
    dependencies:
      "@algolia/autocomplete-shared": 1.17.7(@algolia/client-search@5.37.0)(algoliasearch@5.37.0)
      search-insights: 2.17.3
    transitivePeerDependencies:
      - "@algolia/client-search"
      - algoliasearch

  "@algolia/autocomplete-preset-algolia@1.17.7(@algolia/client-search@5.37.0)(algoliasearch@5.37.0)":
    dependencies:
      "@algolia/autocomplete-shared": 1.17.7(@algolia/client-search@5.37.0)(algoliasearch@5.37.0)
      "@algolia/client-search": 5.37.0
      algoliasearch: 5.37.0

  "@algolia/autocomplete-shared@1.17.7(@algolia/client-search@5.37.0)(algoliasearch@5.37.0)":
    dependencies:
      "@algolia/client-search": 5.37.0
      algoliasearch: 5.37.0

  "@algolia/client-abtesting@5.37.0":
    dependencies:
      "@algolia/client-common": 5.37.0
      "@algolia/requester-browser-xhr": 5.37.0
      "@algolia/requester-fetch": 5.37.0
      "@algolia/requester-node-http": 5.37.0

  "@algolia/client-analytics@5.37.0":
    dependencies:
      "@algolia/client-common": 5.37.0
      "@algolia/requester-browser-xhr": 5.37.0
      "@algolia/requester-fetch": 5.37.0
      "@algolia/requester-node-http": 5.37.0

  "@algolia/client-common@5.37.0": {}

  "@algolia/client-insights@5.37.0":
    dependencies:
      "@algolia/client-common": 5.37.0
      "@algolia/requester-browser-xhr": 5.37.0
      "@algolia/requester-fetch": 5.37.0
      "@algolia/requester-node-http": 5.37.0

  "@algolia/client-personalization@5.37.0":
    dependencies:
      "@algolia/client-common": 5.37.0
      "@algolia/requester-browser-xhr": 5.37.0
      "@algolia/requester-fetch": 5.37.0
      "@algolia/requester-node-http": 5.37.0

  "@algolia/client-query-suggestions@5.37.0":
    dependencies:
      "@algolia/client-common": 5.37.0
      "@algolia/requester-browser-xhr": 5.37.0
      "@algolia/requester-fetch": 5.37.0
      "@algolia/requester-node-http": 5.37.0

  "@algolia/client-search@5.37.0":
    dependencies:
      "@algolia/client-common": 5.37.0
      "@algolia/requester-browser-xhr": 5.37.0
      "@algolia/requester-fetch": 5.37.0
      "@algolia/requester-node-http": 5.37.0

  "@algolia/ingestion@1.37.0":
    dependencies:
      "@algolia/client-common": 5.37.0
      "@algolia/requester-browser-xhr": 5.37.0
      "@algolia/requester-fetch": 5.37.0
      "@algolia/requester-node-http": 5.37.0

  "@algolia/monitoring@1.37.0":
    dependencies:
      "@algolia/client-common": 5.37.0
      "@algolia/requester-browser-xhr": 5.37.0
      "@algolia/requester-fetch": 5.37.0
      "@algolia/requester-node-http": 5.37.0

  "@algolia/recommend@5.37.0":
    dependencies:
      "@algolia/client-common": 5.37.0
      "@algolia/requester-browser-xhr": 5.37.0
      "@algolia/requester-fetch": 5.37.0
      "@algolia/requester-node-http": 5.37.0

  "@algolia/requester-browser-xhr@5.37.0":
    dependencies:
      "@algolia/client-common": 5.37.0

  "@algolia/requester-fetch@5.37.0":
    dependencies:
      "@algolia/client-common": 5.37.0

  "@algolia/requester-node-http@5.37.0":
    dependencies:
      "@algolia/client-common": 5.37.0

  "@ampproject/remapping@2.3.0":
    dependencies:
      "@jridgewell/gen-mapping": 0.3.13
      "@jridgewell/trace-mapping": 0.3.31

  "@aws-crypto/sha256-browser@5.2.0":
    dependencies:
<<<<<<< HEAD
      "@aws-crypto/sha256-js": 5.2.0
      "@aws-crypto/supports-web-crypto": 5.2.0
      "@aws-crypto/util": 5.2.0
      "@aws-sdk/types": 3.893.0
      "@aws-sdk/util-locate-window": 3.893.0
      "@smithy/util-utf8": 2.3.0
=======
      '@aws-crypto/sha256-js': 5.2.0
      '@aws-crypto/supports-web-crypto': 5.2.0
      '@aws-crypto/util': 5.2.0
      '@aws-sdk/types': 3.893.0
      '@aws-sdk/util-locate-window': 3.893.0
      '@smithy/util-utf8': 2.3.0
>>>>>>> 4cbf2f05
      tslib: 2.8.1

  "@aws-crypto/sha256-js@5.2.0":
    dependencies:
<<<<<<< HEAD
      "@aws-crypto/util": 5.2.0
      "@aws-sdk/types": 3.893.0
=======
      '@aws-crypto/util': 5.2.0
      '@aws-sdk/types': 3.893.0
>>>>>>> 4cbf2f05
      tslib: 2.8.1

  "@aws-crypto/supports-web-crypto@5.2.0":
    dependencies:
      tslib: 2.8.1

  "@aws-crypto/util@5.2.0":
    dependencies:
<<<<<<< HEAD
      "@aws-sdk/types": 3.893.0
      "@smithy/util-utf8": 2.3.0
=======
      '@aws-sdk/types': 3.893.0
      '@smithy/util-utf8': 2.3.0
>>>>>>> 4cbf2f05
      tslib: 2.8.1

  "@aws-sdk/client-cognito-identity@3.893.0":
    dependencies:
      "@aws-crypto/sha256-browser": 5.2.0
      "@aws-crypto/sha256-js": 5.2.0
      "@aws-sdk/core": 3.893.0
      "@aws-sdk/credential-provider-node": 3.893.0
      "@aws-sdk/middleware-host-header": 3.893.0
      "@aws-sdk/middleware-logger": 3.893.0
      "@aws-sdk/middleware-recursion-detection": 3.893.0
      "@aws-sdk/middleware-user-agent": 3.893.0
      "@aws-sdk/region-config-resolver": 3.893.0
      "@aws-sdk/types": 3.893.0
      "@aws-sdk/util-endpoints": 3.893.0
      "@aws-sdk/util-user-agent-browser": 3.893.0
      "@aws-sdk/util-user-agent-node": 3.893.0
      "@smithy/config-resolver": 4.2.2
      "@smithy/core": 3.11.1
      "@smithy/fetch-http-handler": 5.2.1
      "@smithy/hash-node": 4.1.1
      "@smithy/invalid-dependency": 4.1.1
      "@smithy/middleware-content-length": 4.1.1
      "@smithy/middleware-endpoint": 4.2.3
      "@smithy/middleware-retry": 4.2.4
      "@smithy/middleware-serde": 4.1.1
      "@smithy/middleware-stack": 4.1.1
      "@smithy/node-config-provider": 4.2.2
      "@smithy/node-http-handler": 4.2.1
      "@smithy/protocol-http": 5.2.1
      "@smithy/smithy-client": 4.6.3
      "@smithy/types": 4.5.0
      "@smithy/url-parser": 4.1.1
      "@smithy/util-base64": 4.1.0
      "@smithy/util-body-length-browser": 4.1.0
      "@smithy/util-body-length-node": 4.1.0
      "@smithy/util-defaults-mode-browser": 4.1.3
      "@smithy/util-defaults-mode-node": 4.1.3
      "@smithy/util-endpoints": 3.1.2
      "@smithy/util-middleware": 4.1.1
      "@smithy/util-retry": 4.1.2
      "@smithy/util-utf8": 4.1.0
      tslib: 2.8.1
    transitivePeerDependencies:
      - aws-crt

  "@aws-sdk/client-dynamodb@3.893.0":
    dependencies:
      "@aws-crypto/sha256-browser": 5.2.0
      "@aws-crypto/sha256-js": 5.2.0
      "@aws-sdk/core": 3.893.0
      "@aws-sdk/credential-provider-node": 3.893.0
      "@aws-sdk/middleware-endpoint-discovery": 3.893.0
      "@aws-sdk/middleware-host-header": 3.893.0
      "@aws-sdk/middleware-logger": 3.893.0
      "@aws-sdk/middleware-recursion-detection": 3.893.0
      "@aws-sdk/middleware-user-agent": 3.893.0
      "@aws-sdk/region-config-resolver": 3.893.0
      "@aws-sdk/types": 3.893.0
      "@aws-sdk/util-endpoints": 3.893.0
      "@aws-sdk/util-user-agent-browser": 3.893.0
      "@aws-sdk/util-user-agent-node": 3.893.0
      "@smithy/config-resolver": 4.2.2
      "@smithy/core": 3.11.1
      "@smithy/fetch-http-handler": 5.2.1
      "@smithy/hash-node": 4.1.1
      "@smithy/invalid-dependency": 4.1.1
      "@smithy/middleware-content-length": 4.1.1
      "@smithy/middleware-endpoint": 4.2.3
      "@smithy/middleware-retry": 4.2.4
      "@smithy/middleware-serde": 4.1.1
      "@smithy/middleware-stack": 4.1.1
      "@smithy/node-config-provider": 4.2.2
      "@smithy/node-http-handler": 4.2.1
      "@smithy/protocol-http": 5.2.1
      "@smithy/smithy-client": 4.6.3
      "@smithy/types": 4.5.0
      "@smithy/url-parser": 4.1.1
      "@smithy/util-base64": 4.1.0
      "@smithy/util-body-length-browser": 4.1.0
      "@smithy/util-body-length-node": 4.1.0
      "@smithy/util-defaults-mode-browser": 4.1.3
      "@smithy/util-defaults-mode-node": 4.1.3
      "@smithy/util-endpoints": 3.1.2
      "@smithy/util-middleware": 4.1.1
      "@smithy/util-retry": 4.1.2
      "@smithy/util-utf8": 4.1.0
      "@smithy/util-waiter": 4.1.1
      "@types/uuid": 9.0.8
      tslib: 2.8.1
      uuid: 9.0.1
    transitivePeerDependencies:
      - aws-crt

  "@aws-sdk/client-sso@3.883.0":
    dependencies:
      "@aws-crypto/sha256-browser": 5.2.0
      "@aws-crypto/sha256-js": 5.2.0
      "@aws-sdk/core": 3.883.0
      "@aws-sdk/middleware-host-header": 3.873.0
      "@aws-sdk/middleware-logger": 3.876.0
      "@aws-sdk/middleware-recursion-detection": 3.873.0
      "@aws-sdk/middleware-user-agent": 3.883.0
      "@aws-sdk/region-config-resolver": 3.873.0
      "@aws-sdk/types": 3.862.0
      "@aws-sdk/util-endpoints": 3.879.0
      "@aws-sdk/util-user-agent-browser": 3.873.0
      "@aws-sdk/util-user-agent-node": 3.883.0
      "@smithy/config-resolver": 4.2.2
      "@smithy/core": 3.11.1
      "@smithy/fetch-http-handler": 5.2.1
      "@smithy/hash-node": 4.1.1
      "@smithy/invalid-dependency": 4.1.1
      "@smithy/middleware-content-length": 4.1.1
      "@smithy/middleware-endpoint": 4.2.3
      "@smithy/middleware-retry": 4.2.4
      "@smithy/middleware-serde": 4.1.1
      "@smithy/middleware-stack": 4.1.1
      "@smithy/node-config-provider": 4.2.2
      "@smithy/node-http-handler": 4.2.1
      "@smithy/protocol-http": 5.2.1
      "@smithy/smithy-client": 4.6.3
      "@smithy/types": 4.5.0
      "@smithy/url-parser": 4.1.1
      "@smithy/util-base64": 4.1.0
      "@smithy/util-body-length-browser": 4.1.0
      "@smithy/util-body-length-node": 4.1.0
      "@smithy/util-defaults-mode-browser": 4.1.3
      "@smithy/util-defaults-mode-node": 4.1.3
      "@smithy/util-endpoints": 3.1.2
      "@smithy/util-middleware": 4.1.1
      "@smithy/util-retry": 4.1.2
      "@smithy/util-utf8": 4.1.0
      tslib: 2.8.1
    transitivePeerDependencies:
      - aws-crt

  "@aws-sdk/client-sso@3.893.0":
    dependencies:
      "@aws-crypto/sha256-browser": 5.2.0
      "@aws-crypto/sha256-js": 5.2.0
      "@aws-sdk/core": 3.893.0
      "@aws-sdk/middleware-host-header": 3.893.0
      "@aws-sdk/middleware-logger": 3.893.0
      "@aws-sdk/middleware-recursion-detection": 3.893.0
      "@aws-sdk/middleware-user-agent": 3.893.0
      "@aws-sdk/region-config-resolver": 3.893.0
      "@aws-sdk/types": 3.893.0
      "@aws-sdk/util-endpoints": 3.893.0
      "@aws-sdk/util-user-agent-browser": 3.893.0
      "@aws-sdk/util-user-agent-node": 3.893.0
      "@smithy/config-resolver": 4.2.2
      "@smithy/core": 3.11.1
      "@smithy/fetch-http-handler": 5.2.1
      "@smithy/hash-node": 4.1.1
      "@smithy/invalid-dependency": 4.1.1
      "@smithy/middleware-content-length": 4.1.1
      "@smithy/middleware-endpoint": 4.2.3
      "@smithy/middleware-retry": 4.2.4
      "@smithy/middleware-serde": 4.1.1
      "@smithy/middleware-stack": 4.1.1
      "@smithy/node-config-provider": 4.2.2
      "@smithy/node-http-handler": 4.2.1
      "@smithy/protocol-http": 5.2.1
      "@smithy/smithy-client": 4.6.3
      "@smithy/types": 4.5.0
      "@smithy/url-parser": 4.1.1
      "@smithy/util-base64": 4.1.0
      "@smithy/util-body-length-browser": 4.1.0
      "@smithy/util-body-length-node": 4.1.0
      "@smithy/util-defaults-mode-browser": 4.1.3
      "@smithy/util-defaults-mode-node": 4.1.3
      "@smithy/util-endpoints": 3.1.2
      "@smithy/util-middleware": 4.1.1
      "@smithy/util-retry": 4.1.2
      "@smithy/util-utf8": 4.1.0
      tslib: 2.8.1
    transitivePeerDependencies:
      - aws-crt

  "@aws-sdk/client-sts@3.893.0":
    dependencies:
      "@aws-crypto/sha256-browser": 5.2.0
      "@aws-crypto/sha256-js": 5.2.0
      "@aws-sdk/core": 3.893.0
      "@aws-sdk/credential-provider-node": 3.893.0
      "@aws-sdk/middleware-host-header": 3.893.0
      "@aws-sdk/middleware-logger": 3.893.0
      "@aws-sdk/middleware-recursion-detection": 3.893.0
      "@aws-sdk/middleware-user-agent": 3.893.0
      "@aws-sdk/region-config-resolver": 3.893.0
      "@aws-sdk/types": 3.893.0
      "@aws-sdk/util-endpoints": 3.893.0
      "@aws-sdk/util-user-agent-browser": 3.893.0
      "@aws-sdk/util-user-agent-node": 3.893.0
      "@smithy/config-resolver": 4.2.2
      "@smithy/core": 3.11.1
      "@smithy/fetch-http-handler": 5.2.1
      "@smithy/hash-node": 4.1.1
      "@smithy/invalid-dependency": 4.1.1
      "@smithy/middleware-content-length": 4.1.1
      "@smithy/middleware-endpoint": 4.2.3
      "@smithy/middleware-retry": 4.2.4
      "@smithy/middleware-serde": 4.1.1
      "@smithy/middleware-stack": 4.1.1
      "@smithy/node-config-provider": 4.2.2
      "@smithy/node-http-handler": 4.2.1
      "@smithy/protocol-http": 5.2.1
      "@smithy/smithy-client": 4.6.3
      "@smithy/types": 4.5.0
      "@smithy/url-parser": 4.1.1
      "@smithy/util-base64": 4.1.0
      "@smithy/util-body-length-browser": 4.1.0
      "@smithy/util-body-length-node": 4.1.0
      "@smithy/util-defaults-mode-browser": 4.1.3
      "@smithy/util-defaults-mode-node": 4.1.3
      "@smithy/util-endpoints": 3.1.2
      "@smithy/util-middleware": 4.1.1
      "@smithy/util-retry": 4.1.2
      "@smithy/util-utf8": 4.1.0
      tslib: 2.8.1
    transitivePeerDependencies:
      - aws-crt

  "@aws-sdk/core@3.883.0":
    dependencies:
      "@aws-sdk/types": 3.862.0
      "@aws-sdk/xml-builder": 3.873.0
      "@smithy/core": 3.11.1
      "@smithy/node-config-provider": 4.2.2
      "@smithy/property-provider": 4.1.1
      "@smithy/protocol-http": 5.2.1
      "@smithy/signature-v4": 5.2.1
      "@smithy/smithy-client": 4.6.3
      "@smithy/types": 4.5.0
      "@smithy/util-base64": 4.1.0
      "@smithy/util-body-length-browser": 4.1.0
      "@smithy/util-middleware": 4.1.1
      "@smithy/util-utf8": 4.1.0
      fast-xml-parser: 5.2.5
      tslib: 2.8.1

  "@aws-sdk/core@3.893.0":
    dependencies:
      "@aws-sdk/types": 3.893.0
      "@aws-sdk/xml-builder": 3.893.0
      "@smithy/core": 3.11.1
      "@smithy/node-config-provider": 4.2.2
      "@smithy/property-provider": 4.1.1
      "@smithy/protocol-http": 5.2.1
      "@smithy/signature-v4": 5.2.1
      "@smithy/smithy-client": 4.6.3
      "@smithy/types": 4.5.0
      "@smithy/util-base64": 4.1.0
      "@smithy/util-body-length-browser": 4.1.0
      "@smithy/util-middleware": 4.1.1
      "@smithy/util-utf8": 4.1.0
      fast-xml-parser: 5.2.5
      tslib: 2.8.1

  "@aws-sdk/credential-provider-cognito-identity@3.893.0":
    dependencies:
      "@aws-sdk/client-cognito-identity": 3.893.0
      "@aws-sdk/types": 3.893.0
      "@smithy/property-provider": 4.1.1
      "@smithy/types": 4.5.0
      tslib: 2.8.1
    transitivePeerDependencies:
      - aws-crt

  "@aws-sdk/credential-provider-env@3.893.0":
    dependencies:
      "@aws-sdk/core": 3.893.0
      "@aws-sdk/types": 3.893.0
      "@smithy/property-provider": 4.1.1
      "@smithy/types": 4.5.0
      tslib: 2.8.1

  "@aws-sdk/credential-provider-http@3.893.0":
    dependencies:
      "@aws-sdk/core": 3.893.0
      "@aws-sdk/types": 3.893.0
      "@smithy/fetch-http-handler": 5.2.1
      "@smithy/node-http-handler": 4.2.1
      "@smithy/property-provider": 4.1.1
      "@smithy/protocol-http": 5.2.1
      "@smithy/smithy-client": 4.6.3
      "@smithy/types": 4.5.0
      "@smithy/util-stream": 4.3.2
      tslib: 2.8.1

  "@aws-sdk/credential-provider-ini@3.893.0":
    dependencies:
      "@aws-sdk/core": 3.893.0
      "@aws-sdk/credential-provider-env": 3.893.0
      "@aws-sdk/credential-provider-http": 3.893.0
      "@aws-sdk/credential-provider-process": 3.893.0
      "@aws-sdk/credential-provider-sso": 3.893.0
      "@aws-sdk/credential-provider-web-identity": 3.893.0
      "@aws-sdk/nested-clients": 3.893.0
      "@aws-sdk/types": 3.893.0
      "@smithy/credential-provider-imds": 4.1.2
      "@smithy/property-provider": 4.1.1
      "@smithy/shared-ini-file-loader": 4.2.0
      "@smithy/types": 4.5.0
      tslib: 2.8.1
    transitivePeerDependencies:
      - aws-crt

  "@aws-sdk/credential-provider-node@3.893.0":
    dependencies:
      "@aws-sdk/credential-provider-env": 3.893.0
      "@aws-sdk/credential-provider-http": 3.893.0
      "@aws-sdk/credential-provider-ini": 3.893.0
      "@aws-sdk/credential-provider-process": 3.893.0
      "@aws-sdk/credential-provider-sso": 3.893.0
      "@aws-sdk/credential-provider-web-identity": 3.893.0
      "@aws-sdk/types": 3.893.0
      "@smithy/credential-provider-imds": 4.1.2
      "@smithy/property-provider": 4.1.1
      "@smithy/shared-ini-file-loader": 4.2.0
      "@smithy/types": 4.5.0
      tslib: 2.8.1
    transitivePeerDependencies:
      - aws-crt

  "@aws-sdk/credential-provider-process@3.893.0":
    dependencies:
      "@aws-sdk/core": 3.893.0
      "@aws-sdk/types": 3.893.0
      "@smithy/property-provider": 4.1.1
      "@smithy/shared-ini-file-loader": 4.2.0
      "@smithy/types": 4.5.0
      tslib: 2.8.1

  "@aws-sdk/credential-provider-sso@3.883.0":
    dependencies:
      "@aws-sdk/client-sso": 3.883.0
      "@aws-sdk/core": 3.883.0
      "@aws-sdk/token-providers": 3.883.0
      "@aws-sdk/types": 3.862.0
      "@smithy/property-provider": 4.1.1
      "@smithy/shared-ini-file-loader": 4.2.0
      "@smithy/types": 4.5.0
      tslib: 2.8.1
    transitivePeerDependencies:
      - aws-crt

  "@aws-sdk/credential-provider-sso@3.893.0":
    dependencies:
      "@aws-sdk/client-sso": 3.893.0
      "@aws-sdk/core": 3.893.0
      "@aws-sdk/token-providers": 3.893.0
      "@aws-sdk/types": 3.893.0
      "@smithy/property-provider": 4.1.1
      "@smithy/shared-ini-file-loader": 4.2.0
      "@smithy/types": 4.5.0
      tslib: 2.8.1
    transitivePeerDependencies:
      - aws-crt

  "@aws-sdk/credential-provider-web-identity@3.893.0":
    dependencies:
      "@aws-sdk/core": 3.893.0
      "@aws-sdk/nested-clients": 3.893.0
      "@aws-sdk/types": 3.893.0
      "@smithy/property-provider": 4.1.1
      "@smithy/shared-ini-file-loader": 4.2.0
      "@smithy/types": 4.5.0
      tslib: 2.8.1
    transitivePeerDependencies:
      - aws-crt

  "@aws-sdk/credential-providers@3.893.0":
    dependencies:
      "@aws-sdk/client-cognito-identity": 3.893.0
      "@aws-sdk/core": 3.893.0
      "@aws-sdk/credential-provider-cognito-identity": 3.893.0
      "@aws-sdk/credential-provider-env": 3.893.0
      "@aws-sdk/credential-provider-http": 3.893.0
      "@aws-sdk/credential-provider-ini": 3.893.0
      "@aws-sdk/credential-provider-node": 3.893.0
      "@aws-sdk/credential-provider-process": 3.893.0
      "@aws-sdk/credential-provider-sso": 3.893.0
      "@aws-sdk/credential-provider-web-identity": 3.893.0
      "@aws-sdk/nested-clients": 3.893.0
      "@aws-sdk/types": 3.893.0
      "@smithy/config-resolver": 4.2.2
      "@smithy/core": 3.11.1
      "@smithy/credential-provider-imds": 4.1.2
      "@smithy/node-config-provider": 4.2.2
      "@smithy/property-provider": 4.1.1
      "@smithy/types": 4.5.0
      tslib: 2.8.1
    transitivePeerDependencies:
      - aws-crt

  "@aws-sdk/endpoint-cache@3.893.0":
    dependencies:
      mnemonist: 0.38.3
      tslib: 2.8.1

  "@aws-sdk/lib-dynamodb@3.883.0(@aws-sdk/client-dynamodb@3.893.0)":
    dependencies:
      "@aws-sdk/client-dynamodb": 3.893.0
      "@aws-sdk/core": 3.883.0
      "@aws-sdk/util-dynamodb": 3.883.0(@aws-sdk/client-dynamodb@3.893.0)
      "@smithy/core": 3.11.1
      "@smithy/smithy-client": 4.6.3
      "@smithy/types": 4.5.0
      tslib: 2.8.1

  "@aws-sdk/middleware-endpoint-discovery@3.893.0":
    dependencies:
      "@aws-sdk/endpoint-cache": 3.893.0
      "@aws-sdk/types": 3.893.0
      "@smithy/node-config-provider": 4.2.2
      "@smithy/protocol-http": 5.2.1
      "@smithy/types": 4.5.0
      tslib: 2.8.1

  "@aws-sdk/middleware-host-header@3.873.0":
    dependencies:
      "@aws-sdk/types": 3.862.0
      "@smithy/protocol-http": 5.2.1
      "@smithy/types": 4.5.0
      tslib: 2.8.1

  "@aws-sdk/middleware-host-header@3.893.0":
    dependencies:
      "@aws-sdk/types": 3.893.0
      "@smithy/protocol-http": 5.2.1
      "@smithy/types": 4.5.0
      tslib: 2.8.1

  "@aws-sdk/middleware-logger@3.876.0":
    dependencies:
      "@aws-sdk/types": 3.862.0
      "@smithy/types": 4.5.0
      tslib: 2.8.1

  "@aws-sdk/middleware-logger@3.893.0":
    dependencies:
      "@aws-sdk/types": 3.893.0
      "@smithy/types": 4.5.0
      tslib: 2.8.1

  "@aws-sdk/middleware-recursion-detection@3.873.0":
    dependencies:
      "@aws-sdk/types": 3.862.0
      "@smithy/protocol-http": 5.2.1
      "@smithy/types": 4.5.0
      tslib: 2.8.1

  "@aws-sdk/middleware-recursion-detection@3.893.0":
    dependencies:
      "@aws-sdk/types": 3.893.0
      "@aws/lambda-invoke-store": 0.0.1
      "@smithy/protocol-http": 5.2.1
      "@smithy/types": 4.5.0
      tslib: 2.8.1

  "@aws-sdk/middleware-user-agent@3.883.0":
    dependencies:
      "@aws-sdk/core": 3.883.0
      "@aws-sdk/types": 3.862.0
      "@aws-sdk/util-endpoints": 3.879.0
      "@smithy/core": 3.11.1
      "@smithy/protocol-http": 5.2.1
      "@smithy/types": 4.5.0
      tslib: 2.8.1

  "@aws-sdk/middleware-user-agent@3.893.0":
    dependencies:
      "@aws-sdk/core": 3.893.0
      "@aws-sdk/types": 3.893.0
      "@aws-sdk/util-endpoints": 3.893.0
      "@smithy/core": 3.11.1
      "@smithy/protocol-http": 5.2.1
      "@smithy/types": 4.5.0
      tslib: 2.8.1

  "@aws-sdk/nested-clients@3.883.0":
    dependencies:
      "@aws-crypto/sha256-browser": 5.2.0
      "@aws-crypto/sha256-js": 5.2.0
      "@aws-sdk/core": 3.883.0
      "@aws-sdk/middleware-host-header": 3.873.0
      "@aws-sdk/middleware-logger": 3.876.0
      "@aws-sdk/middleware-recursion-detection": 3.873.0
      "@aws-sdk/middleware-user-agent": 3.883.0
      "@aws-sdk/region-config-resolver": 3.873.0
      "@aws-sdk/types": 3.862.0
      "@aws-sdk/util-endpoints": 3.879.0
      "@aws-sdk/util-user-agent-browser": 3.873.0
      "@aws-sdk/util-user-agent-node": 3.883.0
      "@smithy/config-resolver": 4.2.2
      "@smithy/core": 3.11.1
      "@smithy/fetch-http-handler": 5.2.1
      "@smithy/hash-node": 4.1.1
      "@smithy/invalid-dependency": 4.1.1
      "@smithy/middleware-content-length": 4.1.1
      "@smithy/middleware-endpoint": 4.2.3
      "@smithy/middleware-retry": 4.2.4
      "@smithy/middleware-serde": 4.1.1
      "@smithy/middleware-stack": 4.1.1
      "@smithy/node-config-provider": 4.2.2
      "@smithy/node-http-handler": 4.2.1
      "@smithy/protocol-http": 5.2.1
      "@smithy/smithy-client": 4.6.3
      "@smithy/types": 4.5.0
      "@smithy/url-parser": 4.1.1
      "@smithy/util-base64": 4.1.0
      "@smithy/util-body-length-browser": 4.1.0
      "@smithy/util-body-length-node": 4.1.0
      "@smithy/util-defaults-mode-browser": 4.1.3
      "@smithy/util-defaults-mode-node": 4.1.3
      "@smithy/util-endpoints": 3.1.2
      "@smithy/util-middleware": 4.1.1
      "@smithy/util-retry": 4.1.2
      "@smithy/util-utf8": 4.1.0
      tslib: 2.8.1
    transitivePeerDependencies:
      - aws-crt

  "@aws-sdk/nested-clients@3.893.0":
    dependencies:
      "@aws-crypto/sha256-browser": 5.2.0
      "@aws-crypto/sha256-js": 5.2.0
      "@aws-sdk/core": 3.893.0
      "@aws-sdk/middleware-host-header": 3.893.0
      "@aws-sdk/middleware-logger": 3.893.0
      "@aws-sdk/middleware-recursion-detection": 3.893.0
      "@aws-sdk/middleware-user-agent": 3.893.0
      "@aws-sdk/region-config-resolver": 3.893.0
      "@aws-sdk/types": 3.893.0
      "@aws-sdk/util-endpoints": 3.893.0
      "@aws-sdk/util-user-agent-browser": 3.893.0
      "@aws-sdk/util-user-agent-node": 3.893.0
      "@smithy/config-resolver": 4.2.2
      "@smithy/core": 3.11.1
      "@smithy/fetch-http-handler": 5.2.1
      "@smithy/hash-node": 4.1.1
      "@smithy/invalid-dependency": 4.1.1
      "@smithy/middleware-content-length": 4.1.1
      "@smithy/middleware-endpoint": 4.2.3
      "@smithy/middleware-retry": 4.2.4
      "@smithy/middleware-serde": 4.1.1
      "@smithy/middleware-stack": 4.1.1
      "@smithy/node-config-provider": 4.2.2
      "@smithy/node-http-handler": 4.2.1
      "@smithy/protocol-http": 5.2.1
      "@smithy/smithy-client": 4.6.3
      "@smithy/types": 4.5.0
      "@smithy/url-parser": 4.1.1
      "@smithy/util-base64": 4.1.0
      "@smithy/util-body-length-browser": 4.1.0
      "@smithy/util-body-length-node": 4.1.0
      "@smithy/util-defaults-mode-browser": 4.1.3
      "@smithy/util-defaults-mode-node": 4.1.3
      "@smithy/util-endpoints": 3.1.2
      "@smithy/util-middleware": 4.1.1
      "@smithy/util-retry": 4.1.2
      "@smithy/util-utf8": 4.1.0
      tslib: 2.8.1
    transitivePeerDependencies:
      - aws-crt

  "@aws-sdk/region-config-resolver@3.873.0":
    dependencies:
      "@aws-sdk/types": 3.862.0
      "@smithy/node-config-provider": 4.2.2
      "@smithy/types": 4.5.0
      "@smithy/util-config-provider": 4.1.0
      "@smithy/util-middleware": 4.1.1
      tslib: 2.8.1

  "@aws-sdk/region-config-resolver@3.893.0":
    dependencies:
      "@aws-sdk/types": 3.893.0
      "@smithy/node-config-provider": 4.2.2
      "@smithy/types": 4.5.0
      "@smithy/util-config-provider": 4.1.0
      "@smithy/util-middleware": 4.1.1
      tslib: 2.8.1

  "@aws-sdk/token-providers@3.883.0":
    dependencies:
      "@aws-sdk/core": 3.883.0
      "@aws-sdk/nested-clients": 3.883.0
      "@aws-sdk/types": 3.862.0
      "@smithy/property-provider": 4.1.1
      "@smithy/shared-ini-file-loader": 4.2.0
      "@smithy/types": 4.5.0
      tslib: 2.8.1
    transitivePeerDependencies:
      - aws-crt

  "@aws-sdk/token-providers@3.893.0":
    dependencies:
      "@aws-sdk/core": 3.893.0
      "@aws-sdk/nested-clients": 3.893.0
      "@aws-sdk/types": 3.893.0
      "@smithy/property-provider": 4.1.1
      "@smithy/shared-ini-file-loader": 4.2.0
      "@smithy/types": 4.5.0
      tslib: 2.8.1
    transitivePeerDependencies:
      - aws-crt

  "@aws-sdk/types@3.862.0":
    dependencies:
      "@smithy/types": 4.5.0
      tslib: 2.8.1

  "@aws-sdk/types@3.893.0":
    dependencies:
      "@smithy/types": 4.5.0
      tslib: 2.8.1

<<<<<<< HEAD
  "@aws-sdk/util-dynamodb@3.883.0(@aws-sdk/client-dynamodb@3.893.0)":
=======
  '@aws-sdk/types@3.893.0':
    dependencies:
      '@smithy/types': 4.5.0
      tslib: 2.8.1

  '@aws-sdk/util-dynamodb@3.883.0(@aws-sdk/client-dynamodb@3.883.0)':
>>>>>>> 4cbf2f05
    dependencies:
      "@aws-sdk/client-dynamodb": 3.893.0
      tslib: 2.8.1

  "@aws-sdk/util-endpoints@3.879.0":
    dependencies:
      "@aws-sdk/types": 3.862.0
      "@smithy/types": 4.5.0
      "@smithy/url-parser": 4.1.1
      "@smithy/util-endpoints": 3.1.2
      tslib: 2.8.1

  "@aws-sdk/util-endpoints@3.893.0":
    dependencies:
      "@aws-sdk/types": 3.893.0
      "@smithy/types": 4.5.0
      "@smithy/url-parser": 4.1.1
      "@smithy/util-endpoints": 3.1.2
      tslib: 2.8.1

  "@aws-sdk/util-locate-window@3.893.0":
    dependencies:
      tslib: 2.8.1

  "@aws-sdk/util-user-agent-browser@3.873.0":
    dependencies:
      "@aws-sdk/types": 3.862.0
      "@smithy/types": 4.5.0
      bowser: 2.12.1
      tslib: 2.8.1

  "@aws-sdk/util-user-agent-browser@3.893.0":
    dependencies:
      "@aws-sdk/types": 3.893.0
      "@smithy/types": 4.5.0
      bowser: 2.12.1
      tslib: 2.8.1

  "@aws-sdk/util-user-agent-node@3.883.0":
    dependencies:
      "@aws-sdk/middleware-user-agent": 3.883.0
      "@aws-sdk/types": 3.862.0
      "@smithy/node-config-provider": 4.2.2
      "@smithy/types": 4.5.0
      tslib: 2.8.1

  "@aws-sdk/util-user-agent-node@3.893.0":
    dependencies:
      "@aws-sdk/middleware-user-agent": 3.893.0
      "@aws-sdk/types": 3.893.0
      "@smithy/node-config-provider": 4.2.2
      "@smithy/types": 4.5.0
      tslib: 2.8.1

  "@aws-sdk/xml-builder@3.873.0":
    dependencies:
      "@smithy/types": 4.5.0
      tslib: 2.8.1

  "@aws-sdk/xml-builder@3.893.0":
    dependencies:
      "@smithy/types": 4.5.0
      tslib: 2.8.1

  "@aws/lambda-invoke-store@0.0.1": {}

  "@babel/code-frame@7.27.1":
    dependencies:
      "@babel/helper-validator-identifier": 7.27.1
      js-tokens: 4.0.0
      picocolors: 1.1.1

  "@babel/helper-string-parser@7.27.1": {}

  "@babel/helper-validator-identifier@7.27.1": {}

  "@babel/parser@7.28.4":
    dependencies:
      "@babel/types": 7.28.4

  "@babel/types@7.28.4":
    dependencies:
      "@babel/helper-string-parser": 7.27.1
      "@babel/helper-validator-identifier": 7.27.1

  "@balena/dockerignore@1.0.2": {}

  "@bcoe/v8-coverage@1.0.2": {}

  "@commitlint/cli@19.8.1(@types/node@24.5.2)(typescript@5.9.2)":
    dependencies:
      "@commitlint/format": 19.8.1
      "@commitlint/lint": 19.8.1
      "@commitlint/load": 19.8.1(@types/node@24.5.2)(typescript@5.9.2)
      "@commitlint/read": 19.8.1
      "@commitlint/types": 19.8.1
      tinyexec: 1.0.1
      yargs: 17.7.2
    transitivePeerDependencies:
      - "@types/node"
      - typescript

  "@commitlint/config-conventional@19.8.1":
    dependencies:
      "@commitlint/types": 19.8.1
      conventional-changelog-conventionalcommits: 7.0.2

  "@commitlint/config-validator@19.8.1":
    dependencies:
      "@commitlint/types": 19.8.1
      ajv: 8.17.1

  "@commitlint/ensure@19.8.1":
    dependencies:
      "@commitlint/types": 19.8.1
      lodash.camelcase: 4.3.0
      lodash.kebabcase: 4.1.1
      lodash.snakecase: 4.1.1
      lodash.startcase: 4.4.0
      lodash.upperfirst: 4.3.1

  "@commitlint/execute-rule@19.8.1": {}

  "@commitlint/format@19.8.1":
    dependencies:
      "@commitlint/types": 19.8.1
      chalk: 5.6.2

  "@commitlint/is-ignored@19.8.1":
    dependencies:
      "@commitlint/types": 19.8.1
      semver: 7.7.2

  "@commitlint/lint@19.8.1":
    dependencies:
      "@commitlint/is-ignored": 19.8.1
      "@commitlint/parse": 19.8.1
      "@commitlint/rules": 19.8.1
      "@commitlint/types": 19.8.1

  "@commitlint/load@19.8.1(@types/node@24.5.2)(typescript@5.9.2)":
    dependencies:
      "@commitlint/config-validator": 19.8.1
      "@commitlint/execute-rule": 19.8.1
      "@commitlint/resolve-extends": 19.8.1
      "@commitlint/types": 19.8.1
      chalk: 5.6.2
      cosmiconfig: 9.0.0(typescript@5.9.2)
      cosmiconfig-typescript-loader: 6.1.0(@types/node@24.5.2)(cosmiconfig@9.0.0(typescript@5.9.2))(typescript@5.9.2)
      lodash.isplainobject: 4.0.6
      lodash.merge: 4.6.2
      lodash.uniq: 4.5.0
    transitivePeerDependencies:
      - "@types/node"
      - typescript

  "@commitlint/message@19.8.1": {}

  "@commitlint/parse@19.8.1":
    dependencies:
      "@commitlint/types": 19.8.1
      conventional-changelog-angular: 7.0.0
      conventional-commits-parser: 5.0.0

  "@commitlint/read@19.8.1":
    dependencies:
      "@commitlint/top-level": 19.8.1
      "@commitlint/types": 19.8.1
      git-raw-commits: 4.0.0
      minimist: 1.2.8
      tinyexec: 1.0.1

  "@commitlint/resolve-extends@19.8.1":
    dependencies:
      "@commitlint/config-validator": 19.8.1
      "@commitlint/types": 19.8.1
      global-directory: 4.0.1
      import-meta-resolve: 4.2.0
      lodash.mergewith: 4.6.2
      resolve-from: 5.0.0

  "@commitlint/rules@19.8.1":
    dependencies:
      "@commitlint/ensure": 19.8.1
      "@commitlint/message": 19.8.1
      "@commitlint/to-lines": 19.8.1
      "@commitlint/types": 19.8.1

  "@commitlint/to-lines@19.8.1": {}

  "@commitlint/top-level@19.8.1":
    dependencies:
      find-up: 7.0.0

  "@commitlint/types@19.8.1":
    dependencies:
      "@types/conventional-commits-parser": 5.0.1
      chalk: 5.6.2

  "@docsearch/css@3.8.2": {}

  "@docsearch/js@3.8.2(@algolia/client-search@5.37.0)(search-insights@2.17.3)":
    dependencies:
      "@docsearch/react": 3.8.2(@algolia/client-search@5.37.0)(search-insights@2.17.3)
      preact: 10.27.2
    transitivePeerDependencies:
      - "@algolia/client-search"
      - "@types/react"
      - react
      - react-dom
      - search-insights

  "@docsearch/react@3.8.2(@algolia/client-search@5.37.0)(search-insights@2.17.3)":
    dependencies:
      "@algolia/autocomplete-core": 1.17.7(@algolia/client-search@5.37.0)(algoliasearch@5.37.0)(search-insights@2.17.3)
      "@algolia/autocomplete-preset-algolia": 1.17.7(@algolia/client-search@5.37.0)(algoliasearch@5.37.0)
      "@docsearch/css": 3.8.2
      algoliasearch: 5.37.0
    optionalDependencies:
      search-insights: 2.17.3
    transitivePeerDependencies:
      - "@algolia/client-search"

<<<<<<< HEAD
  "@es-joy/jsdoccomment@0.56.0":
=======
  '@es-joy/jsdoccomment@0.58.0':
>>>>>>> 4cbf2f05
    dependencies:
      "@types/estree": 1.0.8
      "@typescript-eslint/types": 8.44.0
      comment-parser: 1.4.1
      esquery: 1.6.0
      jsdoc-type-pratt-parser: 5.4.0

  "@esbuild/aix-ppc64@0.25.10":
    optional: true

  "@esbuild/android-arm64@0.25.10":
    optional: true

  "@esbuild/android-arm@0.25.10":
    optional: true

  "@esbuild/android-x64@0.25.10":
    optional: true

  "@esbuild/darwin-arm64@0.25.10":
    optional: true

  "@esbuild/darwin-x64@0.25.10":
    optional: true

  "@esbuild/freebsd-arm64@0.25.10":
    optional: true

  "@esbuild/freebsd-x64@0.25.10":
    optional: true

  "@esbuild/linux-arm64@0.25.10":
    optional: true

  "@esbuild/linux-arm@0.25.10":
    optional: true

  "@esbuild/linux-ia32@0.25.10":
    optional: true

  "@esbuild/linux-loong64@0.25.10":
    optional: true

  "@esbuild/linux-mips64el@0.25.10":
    optional: true

  "@esbuild/linux-ppc64@0.25.10":
    optional: true

  "@esbuild/linux-riscv64@0.25.10":
    optional: true

  "@esbuild/linux-s390x@0.25.10":
    optional: true

  "@esbuild/linux-x64@0.25.10":
    optional: true

  "@esbuild/netbsd-arm64@0.25.10":
    optional: true

  "@esbuild/netbsd-x64@0.25.10":
    optional: true

  "@esbuild/openbsd-arm64@0.25.10":
    optional: true

  "@esbuild/openbsd-x64@0.25.10":
    optional: true

  "@esbuild/openharmony-arm64@0.25.10":
    optional: true

  "@esbuild/sunos-x64@0.25.10":
    optional: true

  "@esbuild/win32-arm64@0.25.10":
    optional: true

  "@esbuild/win32-ia32@0.25.10":
    optional: true

  "@esbuild/win32-x64@0.25.10":
    optional: true

  "@eslint-community/eslint-utils@4.9.0(eslint@9.36.0(jiti@2.5.1))":
    dependencies:
      eslint: 9.36.0(jiti@2.5.1)
      eslint-visitor-keys: 3.4.3

  "@eslint-community/regexpp@4.12.1": {}

  "@eslint/config-array@0.21.0":
    dependencies:
      "@eslint/object-schema": 2.1.6
      debug: 4.4.3(supports-color@8.1.1)
      minimatch: 3.1.2
    transitivePeerDependencies:
      - supports-color

  "@eslint/config-helpers@0.3.1": {}

  "@eslint/core@0.15.2":
    dependencies:
      "@types/json-schema": 7.0.15

  "@eslint/eslintrc@3.3.1":
    dependencies:
      ajv: 6.12.6
      debug: 4.4.3(supports-color@8.1.1)
      espree: 10.4.0
      globals: 14.0.0
      ignore: 5.3.2
      import-fresh: 3.3.1
      js-yaml: 4.1.0
      minimatch: 3.1.2
      strip-json-comments: 3.1.1
    transitivePeerDependencies:
      - supports-color

  "@eslint/js@9.36.0": {}

  "@eslint/object-schema@2.1.6": {}

  "@eslint/plugin-kit@0.3.5":
    dependencies:
      "@eslint/core": 0.15.2
      levn: 0.4.1

  "@gerrit0/mini-shiki@3.13.0":
    dependencies:
      "@shikijs/engine-oniguruma": 3.13.0
      "@shikijs/langs": 3.13.0
      "@shikijs/themes": 3.13.0
      "@shikijs/types": 3.13.0
      "@shikijs/vscode-textmate": 10.0.2

  "@grpc/grpc-js@1.14.0":
    dependencies:
      "@grpc/proto-loader": 0.8.0
      "@js-sdsl/ordered-map": 4.4.2

  "@grpc/proto-loader@0.7.15":
    dependencies:
      lodash.camelcase: 4.3.0
      long: 5.3.2
      protobufjs: 7.5.4
      yargs: 17.7.2

  "@grpc/proto-loader@0.8.0":
    dependencies:
      lodash.camelcase: 4.3.0
      long: 5.3.2
      protobufjs: 7.5.4
      yargs: 17.7.2

  "@humanfs/core@0.19.1": {}

  "@humanfs/node@0.16.7":
    dependencies:
      "@humanfs/core": 0.19.1
      "@humanwhocodes/retry": 0.4.3

  "@humanwhocodes/module-importer@1.0.1": {}

  "@humanwhocodes/retry@0.4.3": {}

  "@iconify-json/simple-icons@1.2.52":
    dependencies:
      "@iconify/types": 2.0.0

  "@iconify/types@2.0.0": {}

  "@isaacs/balanced-match@4.0.1": {}

  "@isaacs/brace-expansion@5.0.0":
    dependencies:
      "@isaacs/balanced-match": 4.0.1

  "@isaacs/cliui@8.0.2":
    dependencies:
      string-width: 5.1.2
      string-width-cjs: string-width@4.2.3
      strip-ansi: 7.1.2
      strip-ansi-cjs: strip-ansi@6.0.1
      wrap-ansi: 8.1.0
      wrap-ansi-cjs: wrap-ansi@7.0.0

  "@istanbuljs/schema@0.1.3": {}

  "@jridgewell/gen-mapping@0.3.13":
    dependencies:
      "@jridgewell/sourcemap-codec": 1.5.5
      "@jridgewell/trace-mapping": 0.3.31

  "@jridgewell/resolve-uri@3.1.2": {}

  "@jridgewell/sourcemap-codec@1.5.5": {}

  "@jridgewell/trace-mapping@0.3.31":
    dependencies:
      "@jridgewell/resolve-uri": 3.1.2
      "@jridgewell/sourcemap-codec": 1.5.5

  "@js-sdsl/ordered-map@4.4.2": {}

  "@jsonjoy.com/base64@1.1.2(tslib@2.8.1)":
    dependencies:
      tslib: 2.8.1

  "@jsonjoy.com/buffers@1.0.0(tslib@2.8.1)":
    dependencies:
      tslib: 2.8.1

  "@jsonjoy.com/codegen@1.0.0(tslib@2.8.1)":
    dependencies:
      tslib: 2.8.1

  "@jsonjoy.com/json-pack@1.14.0(tslib@2.8.1)":
    dependencies:
      "@jsonjoy.com/base64": 1.1.2(tslib@2.8.1)
      "@jsonjoy.com/buffers": 1.0.0(tslib@2.8.1)
      "@jsonjoy.com/codegen": 1.0.0(tslib@2.8.1)
      "@jsonjoy.com/json-pointer": 1.0.2(tslib@2.8.1)
      "@jsonjoy.com/util": 1.9.0(tslib@2.8.1)
      hyperdyperid: 1.2.0
      thingies: 2.5.0(tslib@2.8.1)
      tslib: 2.8.1

  "@jsonjoy.com/json-pointer@1.0.2(tslib@2.8.1)":
    dependencies:
      "@jsonjoy.com/codegen": 1.0.0(tslib@2.8.1)
      "@jsonjoy.com/util": 1.9.0(tslib@2.8.1)
      tslib: 2.8.1

  "@jsonjoy.com/util@1.9.0(tslib@2.8.1)":
    dependencies:
      "@jsonjoy.com/buffers": 1.0.0(tslib@2.8.1)
      "@jsonjoy.com/codegen": 1.0.0(tslib@2.8.1)
      tslib: 2.8.1

  "@microsoft/tsdoc-config@0.17.1":
    dependencies:
      "@microsoft/tsdoc": 0.15.1
      ajv: 8.12.0
      jju: 1.4.0
      resolve: 1.22.10

  "@microsoft/tsdoc@0.15.1": {}

  "@nodelib/fs.scandir@2.1.5":
    dependencies:
      "@nodelib/fs.stat": 2.0.5
      run-parallel: 1.2.0

  "@nodelib/fs.stat@2.0.5": {}

  "@nodelib/fs.walk@1.2.8":
    dependencies:
      "@nodelib/fs.scandir": 2.1.5
      fastq: 1.19.1

  "@oclif/core@4.5.4":
    dependencies:
      ansi-escapes: 4.3.2
      ansis: 3.17.0
      clean-stack: 3.0.1
      cli-spinners: 2.9.2
      debug: 4.4.3(supports-color@8.1.1)
      ejs: 3.1.10
      get-package-type: 0.1.0
      indent-string: 4.0.0
      is-wsl: 2.2.0
      lilconfig: 3.1.3
      minimatch: 9.0.5
      semver: 7.7.2
      string-width: 4.2.3
      supports-color: 8.1.1
      tinyglobby: 0.2.15
      widest-line: 3.1.0
      wordwrap: 1.0.0
      wrap-ansi: 7.0.0

  "@oclif/plugin-help@6.2.33":
    dependencies:
      "@oclif/core": 4.5.4

  "@oclif/plugin-plugins@5.4.47":
    dependencies:
      "@oclif/core": 4.5.4
      ansis: 3.17.0
      debug: 4.4.3(supports-color@8.1.1)
      npm: 10.9.3
      npm-package-arg: 11.0.3
      npm-run-path: 5.3.0
      object-treeify: 4.0.1
      semver: 7.7.2
      validate-npm-package-name: 5.0.1
      which: 4.0.0
      yarn: 1.22.22
    transitivePeerDependencies:
      - supports-color

  "@oclif/test@4.1.14(@oclif/core@4.5.4)":
    dependencies:
      "@oclif/core": 4.5.4
      ansis: 3.17.0
      debug: 4.4.3(supports-color@8.1.1)
    transitivePeerDependencies:
      - supports-color

  "@pkgjs/parseargs@0.11.0":
    optional: true

  "@protobufjs/aspromise@1.1.2": {}

  "@protobufjs/base64@1.1.2": {}

  "@protobufjs/codegen@2.0.4": {}

  "@protobufjs/eventemitter@1.1.0": {}

  "@protobufjs/fetch@1.1.0":
    dependencies:
      "@protobufjs/aspromise": 1.1.2
      "@protobufjs/inquire": 1.1.0

  "@protobufjs/float@1.0.2": {}

  "@protobufjs/inquire@1.1.0": {}

  "@protobufjs/path@1.1.2": {}

  "@protobufjs/pool@1.1.0": {}

  "@protobufjs/utf8@1.1.0": {}

  "@rollup/rollup-android-arm-eabi@4.52.0":
    optional: true

  "@rollup/rollup-android-arm64@4.52.0":
    optional: true

  "@rollup/rollup-darwin-arm64@4.52.0":
    optional: true

  "@rollup/rollup-darwin-x64@4.52.0":
    optional: true

  "@rollup/rollup-freebsd-arm64@4.52.0":
    optional: true

  "@rollup/rollup-freebsd-x64@4.52.0":
    optional: true

  "@rollup/rollup-linux-arm-gnueabihf@4.52.0":
    optional: true

  "@rollup/rollup-linux-arm-musleabihf@4.52.0":
    optional: true

  "@rollup/rollup-linux-arm64-gnu@4.52.0":
    optional: true

  "@rollup/rollup-linux-arm64-musl@4.52.0":
    optional: true

  "@rollup/rollup-linux-loong64-gnu@4.52.0":
    optional: true

  "@rollup/rollup-linux-ppc64-gnu@4.52.0":
    optional: true

  "@rollup/rollup-linux-riscv64-gnu@4.52.0":
    optional: true

  "@rollup/rollup-linux-riscv64-musl@4.52.0":
    optional: true

  "@rollup/rollup-linux-s390x-gnu@4.52.0":
    optional: true

  "@rollup/rollup-linux-x64-gnu@4.52.0":
    optional: true

  "@rollup/rollup-linux-x64-musl@4.52.0":
    optional: true

  "@rollup/rollup-openharmony-arm64@4.52.0":
    optional: true

  "@rollup/rollup-win32-arm64-msvc@4.52.0":
    optional: true

  "@rollup/rollup-win32-ia32-msvc@4.52.0":
    optional: true

  "@rollup/rollup-win32-x64-gnu@4.52.0":
    optional: true

  "@rollup/rollup-win32-x64-msvc@4.52.0":
    optional: true

  "@shikijs/core@2.5.0":
    dependencies:
      "@shikijs/engine-javascript": 2.5.0
      "@shikijs/engine-oniguruma": 2.5.0
      "@shikijs/types": 2.5.0
      "@shikijs/vscode-textmate": 10.0.2
      "@types/hast": 3.0.4
      hast-util-to-html: 9.0.5

  "@shikijs/engine-javascript@2.5.0":
    dependencies:
      "@shikijs/types": 2.5.0
      "@shikijs/vscode-textmate": 10.0.2
      oniguruma-to-es: 3.1.1

  "@shikijs/engine-oniguruma@2.5.0":
    dependencies:
      "@shikijs/types": 2.5.0
      "@shikijs/vscode-textmate": 10.0.2

  "@shikijs/engine-oniguruma@3.13.0":
    dependencies:
      "@shikijs/types": 3.13.0
      "@shikijs/vscode-textmate": 10.0.2

  "@shikijs/langs@2.5.0":
    dependencies:
      "@shikijs/types": 2.5.0

  "@shikijs/langs@3.13.0":
    dependencies:
      "@shikijs/types": 3.13.0

  "@shikijs/themes@2.5.0":
    dependencies:
      "@shikijs/types": 2.5.0

  "@shikijs/themes@3.13.0":
    dependencies:
      "@shikijs/types": 3.13.0

  "@shikijs/transformers@2.5.0":
    dependencies:
      "@shikijs/core": 2.5.0
      "@shikijs/types": 2.5.0

  "@shikijs/types@2.5.0":
    dependencies:
      "@shikijs/vscode-textmate": 10.0.2
      "@types/hast": 3.0.4

  "@shikijs/types@3.13.0":
    dependencies:
      "@shikijs/vscode-textmate": 10.0.2
      "@types/hast": 3.0.4

  "@shikijs/vscode-textmate@10.0.2": {}

  "@sindresorhus/merge-streams@2.3.0": {}

  "@sinonjs/commons@3.0.1":
    dependencies:
      type-detect: 4.0.8

  "@sinonjs/fake-timers@11.2.2":
    dependencies:
      "@sinonjs/commons": 3.0.1

  "@sinonjs/fake-timers@13.0.5":
    dependencies:
      "@sinonjs/commons": 3.0.1

  "@sinonjs/samsam@8.0.3":
    dependencies:
      "@sinonjs/commons": 3.0.1
      type-detect: 4.1.0

  "@sinonjs/text-encoding@0.7.3": {}

  "@smithy/abort-controller@4.1.1":
    dependencies:
      "@smithy/types": 4.5.0
      tslib: 2.8.1

  "@smithy/config-resolver@4.2.2":
    dependencies:
      "@smithy/node-config-provider": 4.2.2
      "@smithy/types": 4.5.0
      "@smithy/util-config-provider": 4.1.0
      "@smithy/util-middleware": 4.1.1
      tslib: 2.8.1

  "@smithy/core@3.11.1":
    dependencies:
      "@smithy/middleware-serde": 4.1.1
      "@smithy/protocol-http": 5.2.1
      "@smithy/types": 4.5.0
      "@smithy/util-base64": 4.1.0
      "@smithy/util-body-length-browser": 4.1.0
      "@smithy/util-middleware": 4.1.1
      "@smithy/util-stream": 4.3.2
      "@smithy/util-utf8": 4.1.0
      "@types/uuid": 9.0.8
      tslib: 2.8.1
      uuid: 9.0.1

  "@smithy/credential-provider-imds@4.1.2":
    dependencies:
      "@smithy/node-config-provider": 4.2.2
      "@smithy/property-provider": 4.1.1
      "@smithy/types": 4.5.0
      "@smithy/url-parser": 4.1.1
      tslib: 2.8.1

  "@smithy/fetch-http-handler@5.2.1":
    dependencies:
      "@smithy/protocol-http": 5.2.1
      "@smithy/querystring-builder": 4.1.1
      "@smithy/types": 4.5.0
      "@smithy/util-base64": 4.1.0
      tslib: 2.8.1

  "@smithy/hash-node@4.1.1":
    dependencies:
      "@smithy/types": 4.5.0
      "@smithy/util-buffer-from": 4.1.0
      "@smithy/util-utf8": 4.1.0
      tslib: 2.8.1

  "@smithy/invalid-dependency@4.1.1":
    dependencies:
      "@smithy/types": 4.5.0
      tslib: 2.8.1

  "@smithy/is-array-buffer@2.2.0":
    dependencies:
      tslib: 2.8.1

  "@smithy/is-array-buffer@4.1.0":
    dependencies:
      tslib: 2.8.1

  "@smithy/middleware-content-length@4.1.1":
    dependencies:
      "@smithy/protocol-http": 5.2.1
      "@smithy/types": 4.5.0
      tslib: 2.8.1

  "@smithy/middleware-endpoint@4.2.3":
    dependencies:
      "@smithy/core": 3.11.1
      "@smithy/middleware-serde": 4.1.1
      "@smithy/node-config-provider": 4.2.2
      "@smithy/shared-ini-file-loader": 4.2.0
      "@smithy/types": 4.5.0
      "@smithy/url-parser": 4.1.1
      "@smithy/util-middleware": 4.1.1
      tslib: 2.8.1

  "@smithy/middleware-retry@4.2.4":
    dependencies:
      "@smithy/node-config-provider": 4.2.2
      "@smithy/protocol-http": 5.2.1
      "@smithy/service-error-classification": 4.1.2
      "@smithy/smithy-client": 4.6.3
      "@smithy/types": 4.5.0
      "@smithy/util-middleware": 4.1.1
      "@smithy/util-retry": 4.1.2
      "@types/uuid": 9.0.8
      tslib: 2.8.1
      uuid: 9.0.1

  "@smithy/middleware-serde@4.1.1":
    dependencies:
      "@smithy/protocol-http": 5.2.1
      "@smithy/types": 4.5.0
      tslib: 2.8.1

  "@smithy/middleware-stack@4.1.1":
    dependencies:
      "@smithy/types": 4.5.0
      tslib: 2.8.1

  "@smithy/node-config-provider@4.2.2":
    dependencies:
      "@smithy/property-provider": 4.1.1
      "@smithy/shared-ini-file-loader": 4.2.0
      "@smithy/types": 4.5.0
      tslib: 2.8.1

  "@smithy/node-http-handler@4.2.1":
    dependencies:
      "@smithy/abort-controller": 4.1.1
      "@smithy/protocol-http": 5.2.1
      "@smithy/querystring-builder": 4.1.1
      "@smithy/types": 4.5.0
      tslib: 2.8.1

  "@smithy/property-provider@4.1.1":
    dependencies:
      "@smithy/types": 4.5.0
      tslib: 2.8.1

  "@smithy/protocol-http@5.2.1":
    dependencies:
      "@smithy/types": 4.5.0
      tslib: 2.8.1

  "@smithy/querystring-builder@4.1.1":
    dependencies:
      "@smithy/types": 4.5.0
      "@smithy/util-uri-escape": 4.1.0
      tslib: 2.8.1

  "@smithy/querystring-parser@4.1.1":
    dependencies:
      "@smithy/types": 4.5.0
      tslib: 2.8.1

  "@smithy/service-error-classification@4.1.2":
    dependencies:
      "@smithy/types": 4.5.0

  "@smithy/shared-ini-file-loader@4.2.0":
    dependencies:
      "@smithy/types": 4.5.0
      tslib: 2.8.1

  "@smithy/signature-v4@5.2.1":
    dependencies:
      "@smithy/is-array-buffer": 4.1.0
      "@smithy/protocol-http": 5.2.1
      "@smithy/types": 4.5.0
      "@smithy/util-hex-encoding": 4.1.0
      "@smithy/util-middleware": 4.1.1
      "@smithy/util-uri-escape": 4.1.0
      "@smithy/util-utf8": 4.1.0
      tslib: 2.8.1

  "@smithy/smithy-client@4.6.3":
    dependencies:
      "@smithy/core": 3.11.1
      "@smithy/middleware-endpoint": 4.2.3
      "@smithy/middleware-stack": 4.1.1
      "@smithy/protocol-http": 5.2.1
      "@smithy/types": 4.5.0
      "@smithy/util-stream": 4.3.2
      tslib: 2.8.1

  "@smithy/types@4.5.0":
    dependencies:
      tslib: 2.8.1

  "@smithy/url-parser@4.1.1":
    dependencies:
      "@smithy/querystring-parser": 4.1.1
      "@smithy/types": 4.5.0
      tslib: 2.8.1

  "@smithy/util-base64@4.1.0":
    dependencies:
      "@smithy/util-buffer-from": 4.1.0
      "@smithy/util-utf8": 4.1.0
      tslib: 2.8.1

  "@smithy/util-body-length-browser@4.1.0":
    dependencies:
      tslib: 2.8.1

  "@smithy/util-body-length-node@4.1.0":
    dependencies:
      tslib: 2.8.1

  "@smithy/util-buffer-from@2.2.0":
    dependencies:
      "@smithy/is-array-buffer": 2.2.0
      tslib: 2.8.1

  "@smithy/util-buffer-from@4.1.0":
    dependencies:
      "@smithy/is-array-buffer": 4.1.0
      tslib: 2.8.1

  "@smithy/util-config-provider@4.1.0":
    dependencies:
      tslib: 2.8.1

  "@smithy/util-defaults-mode-browser@4.1.3":
    dependencies:
      "@smithy/property-provider": 4.1.1
      "@smithy/smithy-client": 4.6.3
      "@smithy/types": 4.5.0
      bowser: 2.12.1
      tslib: 2.8.1

  "@smithy/util-defaults-mode-node@4.1.3":
    dependencies:
      "@smithy/config-resolver": 4.2.2
      "@smithy/credential-provider-imds": 4.1.2
      "@smithy/node-config-provider": 4.2.2
      "@smithy/property-provider": 4.1.1
      "@smithy/smithy-client": 4.6.3
      "@smithy/types": 4.5.0
      tslib: 2.8.1

  "@smithy/util-endpoints@3.1.2":
    dependencies:
      "@smithy/node-config-provider": 4.2.2
      "@smithy/types": 4.5.0
      tslib: 2.8.1

  "@smithy/util-hex-encoding@4.1.0":
    dependencies:
      tslib: 2.8.1

  "@smithy/util-middleware@4.1.1":
    dependencies:
      "@smithy/types": 4.5.0
      tslib: 2.8.1

  "@smithy/util-retry@4.1.2":
    dependencies:
      "@smithy/service-error-classification": 4.1.2
      "@smithy/types": 4.5.0
      tslib: 2.8.1

  "@smithy/util-stream@4.3.2":
    dependencies:
      "@smithy/fetch-http-handler": 5.2.1
      "@smithy/node-http-handler": 4.2.1
      "@smithy/types": 4.5.0
      "@smithy/util-base64": 4.1.0
      "@smithy/util-buffer-from": 4.1.0
      "@smithy/util-hex-encoding": 4.1.0
      "@smithy/util-utf8": 4.1.0
      tslib: 2.8.1

  "@smithy/util-uri-escape@4.1.0":
    dependencies:
      tslib: 2.8.1

  "@smithy/util-utf8@2.3.0":
    dependencies:
      "@smithy/util-buffer-from": 2.2.0
      tslib: 2.8.1

  "@smithy/util-utf8@4.1.0":
    dependencies:
      "@smithy/util-buffer-from": 4.1.0
      tslib: 2.8.1

  "@smithy/util-waiter@4.1.1":
    dependencies:
      "@smithy/abort-controller": 4.1.1
      "@smithy/types": 4.5.0
      tslib: 2.8.1

  "@types/chai@5.2.2":
    dependencies:
      "@types/deep-eql": 4.0.2

  "@types/conventional-commits-parser@5.0.1":
    dependencies:
      "@types/node": 24.5.2

  "@types/debug@4.1.12":
    dependencies:
      "@types/ms": 2.1.0

  "@types/deep-eql@4.0.2": {}

  "@types/docker-modem@3.0.6":
    dependencies:
      "@types/node": 24.5.2
      "@types/ssh2": 1.15.5

  "@types/dockerode@3.3.44":
    dependencies:
      "@types/docker-modem": 3.0.6
      "@types/node": 24.5.2
      "@types/ssh2": 1.15.5

  "@types/estree@1.0.8": {}

  "@types/hast@3.0.4":
    dependencies:
      "@types/unist": 3.0.3

  "@types/json-schema@7.0.15": {}

  "@types/katex@0.16.7": {}

  "@types/linkify-it@5.0.0": {}

  "@types/markdown-it@14.1.2":
    dependencies:
      "@types/linkify-it": 5.0.0
      "@types/mdurl": 2.0.0

  "@types/mdast@4.0.4":
    dependencies:
      "@types/unist": 3.0.3

  "@types/mdurl@2.0.0": {}

  "@types/ms@2.1.0": {}

  "@types/node@18.19.127":
    dependencies:
      undici-types: 5.26.5

  "@types/node@24.5.2":
    dependencies:
      undici-types: 7.12.0

  "@types/sinon@17.0.4":
    dependencies:
      "@types/sinonjs__fake-timers": 8.1.5

  "@types/sinonjs__fake-timers@8.1.5": {}

  "@types/ssh2-streams@0.1.12":
    dependencies:
      "@types/node": 24.5.2

  "@types/ssh2@0.5.52":
    dependencies:
      "@types/node": 24.5.2
      "@types/ssh2-streams": 0.1.12

  "@types/ssh2@1.15.5":
    dependencies:
      "@types/node": 18.19.127

  "@types/unist@2.0.11": {}

  "@types/unist@3.0.3": {}

  "@types/uuid@9.0.8": {}

  "@types/web-bluetooth@0.0.21": {}

  "@typescript-eslint/eslint-plugin@8.44.0(@typescript-eslint/parser@8.44.0(eslint@9.36.0(jiti@2.5.1))(typescript@5.9.2))(eslint@9.36.0(jiti@2.5.1))(typescript@5.9.2)":
    dependencies:
      "@eslint-community/regexpp": 4.12.1
      "@typescript-eslint/parser": 8.44.0(eslint@9.36.0(jiti@2.5.1))(typescript@5.9.2)
      "@typescript-eslint/scope-manager": 8.44.0
      "@typescript-eslint/type-utils": 8.44.0(eslint@9.36.0(jiti@2.5.1))(typescript@5.9.2)
      "@typescript-eslint/utils": 8.44.0(eslint@9.36.0(jiti@2.5.1))(typescript@5.9.2)
      "@typescript-eslint/visitor-keys": 8.44.0
      eslint: 9.36.0(jiti@2.5.1)
      graphemer: 1.4.0
      ignore: 7.0.5
      natural-compare: 1.4.0
      ts-api-utils: 2.1.0(typescript@5.9.2)
      typescript: 5.9.2
    transitivePeerDependencies:
      - supports-color

  "@typescript-eslint/parser@8.44.0(eslint@9.36.0(jiti@2.5.1))(typescript@5.9.2)":
    dependencies:
      "@typescript-eslint/scope-manager": 8.44.0
      "@typescript-eslint/types": 8.44.0
      "@typescript-eslint/typescript-estree": 8.44.0(typescript@5.9.2)
      "@typescript-eslint/visitor-keys": 8.44.0
      debug: 4.4.3(supports-color@8.1.1)
      eslint: 9.36.0(jiti@2.5.1)
      typescript: 5.9.2
    transitivePeerDependencies:
      - supports-color

  "@typescript-eslint/project-service@8.44.0(typescript@5.9.2)":
    dependencies:
      "@typescript-eslint/tsconfig-utils": 8.44.0(typescript@5.9.2)
      "@typescript-eslint/types": 8.44.0
      debug: 4.4.3(supports-color@8.1.1)
      typescript: 5.9.2
    transitivePeerDependencies:
      - supports-color

  "@typescript-eslint/scope-manager@8.44.0":
    dependencies:
      "@typescript-eslint/types": 8.44.0
      "@typescript-eslint/visitor-keys": 8.44.0

  "@typescript-eslint/tsconfig-utils@8.44.0(typescript@5.9.2)":
    dependencies:
      typescript: 5.9.2

  "@typescript-eslint/type-utils@8.44.0(eslint@9.36.0(jiti@2.5.1))(typescript@5.9.2)":
    dependencies:
      "@typescript-eslint/types": 8.44.0
      "@typescript-eslint/typescript-estree": 8.44.0(typescript@5.9.2)
      "@typescript-eslint/utils": 8.44.0(eslint@9.36.0(jiti@2.5.1))(typescript@5.9.2)
      debug: 4.4.3(supports-color@8.1.1)
      eslint: 9.36.0(jiti@2.5.1)
      ts-api-utils: 2.1.0(typescript@5.9.2)
      typescript: 5.9.2
    transitivePeerDependencies:
      - supports-color

  "@typescript-eslint/types@8.44.0": {}

  "@typescript-eslint/typescript-estree@8.44.0(typescript@5.9.2)":
    dependencies:
      "@typescript-eslint/project-service": 8.44.0(typescript@5.9.2)
      "@typescript-eslint/tsconfig-utils": 8.44.0(typescript@5.9.2)
      "@typescript-eslint/types": 8.44.0
      "@typescript-eslint/visitor-keys": 8.44.0
      debug: 4.4.3(supports-color@8.1.1)
      fast-glob: 3.3.3
      is-glob: 4.0.3
      minimatch: 9.0.5
      semver: 7.7.2
      ts-api-utils: 2.1.0(typescript@5.9.2)
      typescript: 5.9.2
    transitivePeerDependencies:
      - supports-color

  "@typescript-eslint/utils@8.44.0(eslint@9.36.0(jiti@2.5.1))(typescript@5.9.2)":
    dependencies:
      "@eslint-community/eslint-utils": 4.9.0(eslint@9.36.0(jiti@2.5.1))
      "@typescript-eslint/scope-manager": 8.44.0
      "@typescript-eslint/types": 8.44.0
      "@typescript-eslint/typescript-estree": 8.44.0(typescript@5.9.2)
      eslint: 9.36.0(jiti@2.5.1)
      typescript: 5.9.2
    transitivePeerDependencies:
      - supports-color

  "@typescript-eslint/visitor-keys@8.44.0":
    dependencies:
      "@typescript-eslint/types": 8.44.0
      eslint-visitor-keys: 4.2.1

  "@ungap/structured-clone@1.3.0": {}

  "@vitejs/plugin-vue@5.2.4(vite@5.4.20(@types/node@24.5.2))(vue@3.5.21(typescript@5.9.2))":
    dependencies:
      vite: 5.4.20(@types/node@24.5.2)
      vue: 3.5.21(typescript@5.9.2)

  "@vitest/coverage-v8@3.2.4(vitest@3.2.4(@types/debug@4.1.12)(@types/node@24.5.2)(jiti@2.5.1)(tsx@4.20.5)(yaml@2.8.1))":
    dependencies:
      "@ampproject/remapping": 2.3.0
      "@bcoe/v8-coverage": 1.0.2
      ast-v8-to-istanbul: 0.3.5
      debug: 4.4.3(supports-color@8.1.1)
      istanbul-lib-coverage: 3.2.2
      istanbul-lib-report: 3.0.1
      istanbul-lib-source-maps: 5.0.6
      istanbul-reports: 3.2.0
      magic-string: 0.30.19
      magicast: 0.3.5
      std-env: 3.9.0
      test-exclude: 7.0.1
      tinyrainbow: 2.0.0
      vitest: 3.2.4(@types/debug@4.1.12)(@types/node@24.5.2)(jiti@2.5.1)(tsx@4.20.5)(yaml@2.8.1)
    transitivePeerDependencies:
      - supports-color

  "@vitest/expect@3.2.4":
    dependencies:
      "@types/chai": 5.2.2
      "@vitest/spy": 3.2.4
      "@vitest/utils": 3.2.4
      chai: 5.3.3
      tinyrainbow: 2.0.0

  "@vitest/mocker@3.2.4(vite@7.1.6(@types/node@24.5.2)(jiti@2.5.1)(tsx@4.20.5)(yaml@2.8.1))":
    dependencies:
      "@vitest/spy": 3.2.4
      estree-walker: 3.0.3
      magic-string: 0.30.19
    optionalDependencies:
      vite: 7.1.6(@types/node@24.5.2)(jiti@2.5.1)(tsx@4.20.5)(yaml@2.8.1)

  "@vitest/pretty-format@3.2.4":
    dependencies:
      tinyrainbow: 2.0.0

  "@vitest/runner@3.2.4":
    dependencies:
      "@vitest/utils": 3.2.4
      pathe: 2.0.3
      strip-literal: 3.0.0

  "@vitest/snapshot@3.2.4":
    dependencies:
      "@vitest/pretty-format": 3.2.4
      magic-string: 0.30.19
      pathe: 2.0.3

  "@vitest/spy@3.2.4":
    dependencies:
      tinyspy: 4.0.4

  "@vitest/utils@3.2.4":
    dependencies:
      "@vitest/pretty-format": 3.2.4
      loupe: 3.2.1
      tinyrainbow: 2.0.0

  "@vue/compiler-core@3.5.21":
    dependencies:
      "@babel/parser": 7.28.4
      "@vue/shared": 3.5.21
      entities: 4.5.0
      estree-walker: 2.0.2
      source-map-js: 1.2.1

  "@vue/compiler-dom@3.5.21":
    dependencies:
      "@vue/compiler-core": 3.5.21
      "@vue/shared": 3.5.21

  "@vue/compiler-sfc@3.5.21":
    dependencies:
      "@babel/parser": 7.28.4
      "@vue/compiler-core": 3.5.21
      "@vue/compiler-dom": 3.5.21
      "@vue/compiler-ssr": 3.5.21
      "@vue/shared": 3.5.21
      estree-walker: 2.0.2
      magic-string: 0.30.19
      postcss: 8.5.6
      source-map-js: 1.2.1

  "@vue/compiler-ssr@3.5.21":
    dependencies:
      "@vue/compiler-dom": 3.5.21
      "@vue/shared": 3.5.21

  "@vue/devtools-api@7.7.7":
    dependencies:
      "@vue/devtools-kit": 7.7.7

  "@vue/devtools-kit@7.7.7":
    dependencies:
      "@vue/devtools-shared": 7.7.7
      birpc: 2.5.0
      hookable: 5.5.3
      mitt: 3.0.1
      perfect-debounce: 1.0.0
      speakingurl: 14.0.1
      superjson: 2.2.2

  "@vue/devtools-shared@7.7.7":
    dependencies:
      rfdc: 1.4.1

  "@vue/reactivity@3.5.21":
    dependencies:
      "@vue/shared": 3.5.21

  "@vue/runtime-core@3.5.21":
    dependencies:
      "@vue/reactivity": 3.5.21
      "@vue/shared": 3.5.21

  "@vue/runtime-dom@3.5.21":
    dependencies:
      "@vue/reactivity": 3.5.21
      "@vue/runtime-core": 3.5.21
      "@vue/shared": 3.5.21
      csstype: 3.1.3

  "@vue/server-renderer@3.5.21(vue@3.5.21(typescript@5.9.2))":
    dependencies:
      "@vue/compiler-ssr": 3.5.21
      "@vue/shared": 3.5.21
      vue: 3.5.21(typescript@5.9.2)

  "@vue/shared@3.5.21": {}

  "@vueuse/core@12.8.2(typescript@5.9.2)":
    dependencies:
      "@types/web-bluetooth": 0.0.21
      "@vueuse/metadata": 12.8.2
      "@vueuse/shared": 12.8.2(typescript@5.9.2)
      vue: 3.5.21(typescript@5.9.2)
    transitivePeerDependencies:
      - typescript

  "@vueuse/integrations@12.8.2(change-case@5.4.4)(focus-trap@7.6.5)(typescript@5.9.2)":
    dependencies:
      "@vueuse/core": 12.8.2(typescript@5.9.2)
      "@vueuse/shared": 12.8.2(typescript@5.9.2)
      vue: 3.5.21(typescript@5.9.2)
    optionalDependencies:
      change-case: 5.4.4
      focus-trap: 7.6.5
    transitivePeerDependencies:
      - typescript

  "@vueuse/metadata@12.8.2": {}

  "@vueuse/shared@12.8.2(typescript@5.9.2)":
    dependencies:
      vue: 3.5.21(typescript@5.9.2)
    transitivePeerDependencies:
      - typescript

  JSONStream@1.3.5:
    dependencies:
      jsonparse: 1.3.1
      through: 2.3.8

  abort-controller@3.0.0:
    dependencies:
      event-target-shim: 5.0.1

  acorn-jsx@5.3.2(acorn@8.15.0):
    dependencies:
      acorn: 8.15.0

  acorn@8.15.0: {}

  ajv@6.12.6:
    dependencies:
      fast-deep-equal: 3.1.3
      fast-json-stable-stringify: 2.1.0
      json-schema-traverse: 0.4.1
      uri-js: 4.4.1

  ajv@8.12.0:
    dependencies:
      fast-deep-equal: 3.1.3
      json-schema-traverse: 1.0.0
      require-from-string: 2.0.2
      uri-js: 4.4.1

  ajv@8.17.1:
    dependencies:
      fast-deep-equal: 3.1.3
      fast-uri: 3.1.0
      json-schema-traverse: 1.0.0
      require-from-string: 2.0.2

  algoliasearch@5.37.0:
    dependencies:
      "@algolia/abtesting": 1.3.0
      "@algolia/client-abtesting": 5.37.0
      "@algolia/client-analytics": 5.37.0
      "@algolia/client-common": 5.37.0
      "@algolia/client-insights": 5.37.0
      "@algolia/client-personalization": 5.37.0
      "@algolia/client-query-suggestions": 5.37.0
      "@algolia/client-search": 5.37.0
      "@algolia/ingestion": 1.37.0
      "@algolia/monitoring": 1.37.0
      "@algolia/recommend": 5.37.0
      "@algolia/requester-browser-xhr": 5.37.0
      "@algolia/requester-fetch": 5.37.0
      "@algolia/requester-node-http": 5.37.0

  ansi-escapes@4.3.2:
    dependencies:
      type-fest: 0.21.3

  ansi-regex@5.0.1: {}

  ansi-regex@6.2.2: {}

  ansi-styles@4.3.0:
    dependencies:
      color-convert: 2.0.1

  ansi-styles@6.2.3: {}

  ansis@3.17.0: {}

  archiver-utils@5.0.2:
    dependencies:
      glob: 10.4.5
      graceful-fs: 4.2.11
      is-stream: 2.0.1
      lazystream: 1.0.1
      lodash: 4.17.21
      normalize-path: 3.0.0
      readable-stream: 4.7.0

  archiver@7.0.1:
    dependencies:
      archiver-utils: 5.0.2
      async: 3.2.6
      buffer-crc32: 1.0.0
      readable-stream: 4.7.0
      readdir-glob: 1.1.3
      tar-stream: 3.1.7
      zip-stream: 6.0.1
    transitivePeerDependencies:
      - react-native-b4a

  are-docs-informative@0.0.2: {}

  argparse@2.0.1: {}

  array-ify@1.0.0: {}

  asn1@0.2.6:
    dependencies:
      safer-buffer: 2.1.2

  assertion-error@2.0.1: {}

  ast-v8-to-istanbul@0.3.5:
    dependencies:
      "@jridgewell/trace-mapping": 0.3.31
      estree-walker: 3.0.3
      js-tokens: 9.0.1

  async-lock@1.4.1: {}

  async@3.2.6: {}

  aws-sdk-client-mock-vitest@6.2.0(@smithy/types@4.5.0)(aws-sdk-client-mock@4.1.0):
    dependencies:
      "@smithy/types": 4.5.0
      "@vitest/expect": 3.2.4
      aws-sdk-client-mock: 4.1.0

  aws-sdk-client-mock@4.1.0:
    dependencies:
      "@types/sinon": 17.0.4
      sinon: 18.0.1
      tslib: 2.8.1

  b4a@1.7.1: {}

  balanced-match@1.0.2: {}

  bare-events@2.7.0:
    optional: true

  bare-fs@4.4.4:
    dependencies:
      bare-events: 2.7.0
      bare-path: 3.0.0
      bare-stream: 2.7.0(bare-events@2.7.0)
      bare-url: 2.2.2
      fast-fifo: 1.3.2
    transitivePeerDependencies:
      - react-native-b4a
    optional: true

  bare-os@3.6.2:
    optional: true

  bare-path@3.0.0:
    dependencies:
      bare-os: 3.6.2
    optional: true

  bare-stream@2.7.0(bare-events@2.7.0):
    dependencies:
      streamx: 2.22.1
    optionalDependencies:
      bare-events: 2.7.0
    transitivePeerDependencies:
      - react-native-b4a
    optional: true

  bare-url@2.2.2:
    dependencies:
      bare-path: 3.0.0
    optional: true

  base64-js@1.5.1: {}

  baseline-browser-mapping@2.8.6: {}

  bcrypt-pbkdf@1.0.2:
    dependencies:
      tweetnacl: 0.14.5

  birpc@2.5.0: {}

  bl@4.1.0:
    dependencies:
      buffer: 5.7.1
      inherits: 2.0.4
      readable-stream: 3.6.2

  bowser@2.12.1: {}

  brace-expansion@1.1.12:
    dependencies:
      balanced-match: 1.0.2
      concat-map: 0.0.1

  brace-expansion@2.0.2:
    dependencies:
      balanced-match: 1.0.2

  braces@3.0.3:
    dependencies:
      fill-range: 7.1.1

  browserslist@4.26.2:
    dependencies:
      baseline-browser-mapping: 2.8.6
      caniuse-lite: 1.0.30001743
      electron-to-chromium: 1.5.222
      node-releases: 2.0.21
      update-browserslist-db: 1.1.3(browserslist@4.26.2)

  buffer-crc32@1.0.0: {}

  buffer@5.7.1:
    dependencies:
      base64-js: 1.5.1
      ieee754: 1.2.1

  buffer@6.0.3:
    dependencies:
      base64-js: 1.5.1
      ieee754: 1.2.1

  buildcheck@0.0.6:
    optional: true

  builtin-modules@3.3.0: {}

  builtin-modules@5.0.0: {}

  byline@5.0.0: {}

  bytes@3.1.2: {}

  cac@6.7.14: {}

  callsites@3.1.0: {}

  caniuse-lite@1.0.30001743: {}

  ccount@2.0.1: {}

  chai@5.3.3:
    dependencies:
      assertion-error: 2.0.1
      check-error: 2.1.1
      deep-eql: 5.0.2
      loupe: 3.2.1
      pathval: 2.0.1

  chalk@4.1.2:
    dependencies:
      ansi-styles: 4.3.0
      supports-color: 7.2.0

  chalk@5.6.2: {}

  change-case@5.4.4: {}

  character-entities-html4@2.1.0: {}

  character-entities-legacy@3.0.0: {}

  character-entities@2.0.2: {}

  character-reference-invalid@2.0.1: {}

  check-error@2.1.1: {}

  chownr@1.1.4: {}

  ci-info@4.3.0: {}

  clean-regexp@1.0.0:
    dependencies:
      escape-string-regexp: 1.0.5

  clean-stack@3.0.1:
    dependencies:
      escape-string-regexp: 4.0.0

  cli-cursor@5.0.0:
    dependencies:
      restore-cursor: 5.1.0

  cli-spinners@2.9.2: {}

  cli-spinners@3.2.1: {}

  cliui@8.0.1:
    dependencies:
      string-width: 4.2.3
      strip-ansi: 6.0.1
      wrap-ansi: 7.0.0

  color-convert@2.0.1:
    dependencies:
      color-name: 1.1.4

  color-name@1.1.4: {}

  comma-separated-tokens@2.0.3: {}

  commander@8.3.0: {}

  comment-parser@1.4.1: {}

  compare-func@2.0.0:
    dependencies:
      array-ify: 1.0.0
      dot-prop: 5.3.0

  compress-commons@6.0.2:
    dependencies:
      crc-32: 1.2.2
      crc32-stream: 6.0.0
      is-stream: 2.0.1
      normalize-path: 3.0.0
      readable-stream: 4.7.0

  concat-map@0.0.1: {}

  conventional-changelog-angular@7.0.0:
    dependencies:
      compare-func: 2.0.0

  conventional-changelog-conventionalcommits@7.0.2:
    dependencies:
      compare-func: 2.0.0

  conventional-commits-parser@5.0.0:
    dependencies:
      JSONStream: 1.3.5
      is-text-path: 2.0.0
      meow: 12.1.1
      split2: 4.2.0

  copy-anything@3.0.5:
    dependencies:
      is-what: 4.1.16

  core-js-compat@3.45.1:
    dependencies:
      browserslist: 4.26.2

  core-util-is@1.0.3: {}

  cosmiconfig-typescript-loader@6.1.0(@types/node@24.5.2)(cosmiconfig@9.0.0(typescript@5.9.2))(typescript@5.9.2):
    dependencies:
      "@types/node": 24.5.2
      cosmiconfig: 9.0.0(typescript@5.9.2)
      jiti: 2.5.1
      typescript: 5.9.2

  cosmiconfig@9.0.0(typescript@5.9.2):
    dependencies:
      env-paths: 2.2.1
      import-fresh: 3.3.1
      js-yaml: 4.1.0
      parse-json: 5.2.0
    optionalDependencies:
      typescript: 5.9.2

  cpu-features@0.0.10:
    dependencies:
      buildcheck: 0.0.6
      nan: 2.23.0
    optional: true

  crc-32@1.2.2: {}

  crc32-stream@6.0.0:
    dependencies:
      crc-32: 1.2.2
      readable-stream: 4.7.0

  cross-spawn@7.0.6:
    dependencies:
      path-key: 3.1.1
      shebang-command: 2.0.0
      which: 2.0.2

  csstype@3.1.3: {}

  dargs@8.1.0: {}

  debug@4.4.3(supports-color@8.1.1):
    dependencies:
      ms: 2.1.3
    optionalDependencies:
      supports-color: 8.1.1

  decode-named-character-reference@1.2.0:
    dependencies:
      character-entities: 2.0.2

  deep-eql@5.0.2: {}

  deep-is@0.1.4: {}

  dequal@2.0.3: {}

  devlop@1.1.0:
    dependencies:
      dequal: 2.0.3

  diff@5.2.0: {}

  docker-compose@1.3.0:
    dependencies:
      yaml: 2.8.1

  docker-modem@5.0.6:
    dependencies:
      debug: 4.4.3(supports-color@8.1.1)
      readable-stream: 3.6.2
      split-ca: 1.0.1
      ssh2: 1.17.0
    transitivePeerDependencies:
      - supports-color

  dockerode@4.0.8:
    dependencies:
      "@balena/dockerignore": 1.0.2
      "@grpc/grpc-js": 1.14.0
      "@grpc/proto-loader": 0.7.15
      docker-modem: 5.0.6
      protobufjs: 7.5.4
      tar-fs: 2.1.4
      uuid: 10.0.0
    transitivePeerDependencies:
      - supports-color

  dot-prop@5.3.0:
    dependencies:
      is-obj: 2.0.0

  eastasianwidth@0.2.0: {}

  ejs@3.1.10:
    dependencies:
      jake: 10.9.4

  electron-to-chromium@1.5.222: {}

  emoji-regex-xs@1.0.0: {}

  emoji-regex@8.0.0: {}

  emoji-regex@9.2.2: {}

  end-of-stream@1.4.5:
    dependencies:
      once: 1.4.0

  entities@4.5.0: {}

  env-paths@2.2.1: {}

  error-ex@1.3.4:
    dependencies:
      is-arrayish: 0.2.1

  es-module-lexer@1.7.0: {}

  esbuild@0.25.10:
    optionalDependencies:
      "@esbuild/aix-ppc64": 0.25.10
      "@esbuild/android-arm": 0.25.10
      "@esbuild/android-arm64": 0.25.10
      "@esbuild/android-x64": 0.25.10
      "@esbuild/darwin-arm64": 0.25.10
      "@esbuild/darwin-x64": 0.25.10
      "@esbuild/freebsd-arm64": 0.25.10
      "@esbuild/freebsd-x64": 0.25.10
      "@esbuild/linux-arm": 0.25.10
      "@esbuild/linux-arm64": 0.25.10
      "@esbuild/linux-ia32": 0.25.10
      "@esbuild/linux-loong64": 0.25.10
      "@esbuild/linux-mips64el": 0.25.10
      "@esbuild/linux-ppc64": 0.25.10
      "@esbuild/linux-riscv64": 0.25.10
      "@esbuild/linux-s390x": 0.25.10
      "@esbuild/linux-x64": 0.25.10
      "@esbuild/netbsd-arm64": 0.25.10
      "@esbuild/netbsd-x64": 0.25.10
      "@esbuild/openbsd-arm64": 0.25.10
      "@esbuild/openbsd-x64": 0.25.10
      "@esbuild/openharmony-arm64": 0.25.10
      "@esbuild/sunos-x64": 0.25.10
      "@esbuild/win32-arm64": 0.25.10
      "@esbuild/win32-ia32": 0.25.10
      "@esbuild/win32-x64": 0.25.10

  escalade@3.2.0: {}

  escape-string-regexp@1.0.5: {}

  escape-string-regexp@4.0.0: {}

  eslint-plugin-jsdoc@60.0.0(eslint@9.36.0(jiti@2.5.1)):
    dependencies:
<<<<<<< HEAD
      "@es-joy/jsdoccomment": 0.56.0
=======
      '@es-joy/jsdoccomment': 0.58.0
>>>>>>> 4cbf2f05
      are-docs-informative: 0.0.2
      comment-parser: 1.4.1
      debug: 4.4.3(supports-color@8.1.1)
      escape-string-regexp: 4.0.0
      eslint: 9.36.0(jiti@2.5.1)
      espree: 10.4.0
      esquery: 1.6.0
      object-deep-merge: 1.0.5
      parse-imports-exports: 0.2.4
      semver: 7.7.2
      spdx-expression-parse: 4.0.0
    transitivePeerDependencies:
      - supports-color

  eslint-plugin-sonarjs@3.0.5(eslint@9.36.0(jiti@2.5.1)):
    dependencies:
      "@eslint-community/regexpp": 4.12.1
      builtin-modules: 3.3.0
      bytes: 3.1.2
      eslint: 9.36.0(jiti@2.5.1)
      functional-red-black-tree: 1.0.1
      jsx-ast-utils-x: 0.1.0
      lodash.merge: 4.6.2
      minimatch: 9.0.5
      scslre: 0.3.0
      semver: 7.7.2
      typescript: 5.9.2

  eslint-plugin-tsdoc@0.4.0:
    dependencies:
      "@microsoft/tsdoc": 0.15.1
      "@microsoft/tsdoc-config": 0.17.1

  eslint-plugin-unicorn@61.0.2(eslint@9.36.0(jiti@2.5.1)):
    dependencies:
      "@babel/helper-validator-identifier": 7.27.1
      "@eslint-community/eslint-utils": 4.9.0(eslint@9.36.0(jiti@2.5.1))
      "@eslint/plugin-kit": 0.3.5
      change-case: 5.4.4
      ci-info: 4.3.0
      clean-regexp: 1.0.0
      core-js-compat: 3.45.1
      eslint: 9.36.0(jiti@2.5.1)
      esquery: 1.6.0
      find-up-simple: 1.0.1
      globals: 16.4.0
      indent-string: 5.0.0
      is-builtin-module: 5.0.0
      jsesc: 3.1.0
      pluralize: 8.0.0
      regexp-tree: 0.1.27
      regjsparser: 0.12.0
      semver: 7.7.2
      strip-indent: 4.1.0

  eslint-scope@8.4.0:
    dependencies:
      esrecurse: 4.3.0
      estraverse: 5.3.0

  eslint-visitor-keys@3.4.3: {}

  eslint-visitor-keys@4.2.1: {}

  eslint@9.36.0(jiti@2.5.1):
    dependencies:
      "@eslint-community/eslint-utils": 4.9.0(eslint@9.36.0(jiti@2.5.1))
      "@eslint-community/regexpp": 4.12.1
      "@eslint/config-array": 0.21.0
      "@eslint/config-helpers": 0.3.1
      "@eslint/core": 0.15.2
      "@eslint/eslintrc": 3.3.1
      "@eslint/js": 9.36.0
      "@eslint/plugin-kit": 0.3.5
      "@humanfs/node": 0.16.7
      "@humanwhocodes/module-importer": 1.0.1
      "@humanwhocodes/retry": 0.4.3
      "@types/estree": 1.0.8
      "@types/json-schema": 7.0.15
      ajv: 6.12.6
      chalk: 4.1.2
      cross-spawn: 7.0.6
      debug: 4.4.3(supports-color@8.1.1)
      escape-string-regexp: 4.0.0
      eslint-scope: 8.4.0
      eslint-visitor-keys: 4.2.1
      espree: 10.4.0
      esquery: 1.6.0
      esutils: 2.0.3
      fast-deep-equal: 3.1.3
      file-entry-cache: 8.0.0
      find-up: 5.0.0
      glob-parent: 6.0.2
      ignore: 5.3.2
      imurmurhash: 0.1.4
      is-glob: 4.0.3
      json-stable-stringify-without-jsonify: 1.0.1
      lodash.merge: 4.6.2
      minimatch: 3.1.2
      natural-compare: 1.4.0
      optionator: 0.9.4
    optionalDependencies:
      jiti: 2.5.1
    transitivePeerDependencies:
      - supports-color

  espree@10.4.0:
    dependencies:
      acorn: 8.15.0
      acorn-jsx: 5.3.2(acorn@8.15.0)
      eslint-visitor-keys: 4.2.1

  esquery@1.6.0:
    dependencies:
      estraverse: 5.3.0

  esrecurse@4.3.0:
    dependencies:
      estraverse: 5.3.0

  estraverse@5.3.0: {}

  estree-walker@2.0.2: {}

  estree-walker@3.0.3:
    dependencies:
      "@types/estree": 1.0.8

  esutils@2.0.3: {}

  event-target-shim@5.0.1: {}

  events@3.3.0: {}

  expect-type@1.2.2: {}

  fast-deep-equal@3.1.3: {}

  fast-fifo@1.3.2: {}

  fast-glob@3.3.3:
    dependencies:
      "@nodelib/fs.stat": 2.0.5
      "@nodelib/fs.walk": 1.2.8
      glob-parent: 5.1.2
      merge2: 1.4.1
      micromatch: 4.0.8

  fast-json-stable-stringify@2.1.0: {}

  fast-levenshtein@2.0.6: {}

  fast-uri@3.1.0: {}

  fast-xml-parser@5.2.5:
    dependencies:
      strnum: 2.1.1

  fastq@1.19.1:
    dependencies:
      reusify: 1.1.0

  fdir@6.5.0(picomatch@4.0.3):
    optionalDependencies:
      picomatch: 4.0.3

  file-entry-cache@8.0.0:
    dependencies:
      flat-cache: 4.0.1

  filelist@1.0.4:
    dependencies:
      minimatch: 5.1.6

  fill-range@7.1.1:
    dependencies:
      to-regex-range: 5.0.1

  find-up-simple@1.0.1: {}

  find-up@5.0.0:
    dependencies:
      locate-path: 6.0.0
      path-exists: 4.0.0

  find-up@7.0.0:
    dependencies:
      locate-path: 7.2.0
      path-exists: 5.0.0
      unicorn-magic: 0.1.0

  flat-cache@4.0.1:
    dependencies:
      flatted: 3.3.3
      keyv: 4.5.4

  flatted@3.3.3: {}

  focus-trap@7.6.5:
    dependencies:
      tabbable: 6.2.0

  foreground-child@3.3.1:
    dependencies:
      cross-spawn: 7.0.6
      signal-exit: 4.1.0

  fs-constants@1.0.0: {}

  fsevents@2.3.3:
    optional: true

  function-bind@1.1.2: {}

  functional-red-black-tree@1.0.1: {}

  get-caller-file@2.0.5: {}

  get-east-asian-width@1.4.0: {}

  get-package-type@0.1.0: {}

  get-port@7.1.0: {}

  get-tsconfig@4.10.1:
    dependencies:
      resolve-pkg-maps: 1.0.0

  git-raw-commits@4.0.0:
    dependencies:
      dargs: 8.1.0
      meow: 12.1.1
      split2: 4.2.0

  glob-parent@5.1.2:
    dependencies:
      is-glob: 4.0.3

  glob-parent@6.0.2:
    dependencies:
      is-glob: 4.0.3

  glob-to-regex.js@1.0.1(tslib@2.8.1):
    dependencies:
      tslib: 2.8.1

  glob@10.4.5:
    dependencies:
      foreground-child: 3.3.1
      jackspeak: 3.4.3
      minimatch: 9.0.5
      minipass: 7.1.2
      package-json-from-dist: 1.0.1
      path-scurry: 1.11.1

  glob@11.0.3:
    dependencies:
      foreground-child: 3.3.1
      jackspeak: 4.1.1
      minimatch: 10.0.3
      minipass: 7.1.2
      package-json-from-dist: 1.0.1
      path-scurry: 2.0.0

  global-directory@4.0.1:
    dependencies:
      ini: 4.1.1

  globals@14.0.0: {}

  globals@16.4.0: {}

  globby@14.1.0:
    dependencies:
      "@sindresorhus/merge-streams": 2.3.0
      fast-glob: 3.3.3
      ignore: 7.0.5
      path-type: 6.0.0
      slash: 5.1.0
      unicorn-magic: 0.3.0

  graceful-fs@4.2.11: {}

  graphemer@1.4.0: {}

  has-flag@4.0.0: {}

  hasown@2.0.2:
    dependencies:
      function-bind: 1.1.2

  hast-util-to-html@9.0.5:
    dependencies:
      "@types/hast": 3.0.4
      "@types/unist": 3.0.3
      ccount: 2.0.1
      comma-separated-tokens: 2.0.3
      hast-util-whitespace: 3.0.0
      html-void-elements: 3.0.0
      mdast-util-to-hast: 13.2.0
      property-information: 7.1.0
      space-separated-tokens: 2.0.2
      stringify-entities: 4.0.4
      zwitch: 2.0.4

  hast-util-whitespace@3.0.0:
    dependencies:
      "@types/hast": 3.0.4

  hookable@5.5.3: {}

  hosted-git-info@7.0.2:
    dependencies:
      lru-cache: 10.4.3

  html-escaper@2.0.2: {}

  html-void-elements@3.0.0: {}

  hyperdyperid@1.2.0: {}

  ieee754@1.2.1: {}

  ignore@5.3.2: {}

  ignore@7.0.5: {}

  import-fresh@3.3.1:
    dependencies:
      parent-module: 1.0.1
      resolve-from: 4.0.0

  import-meta-resolve@4.2.0: {}

  imurmurhash@0.1.4: {}

  indent-string@4.0.0: {}

  indent-string@5.0.0: {}

  inherits@2.0.4: {}

  ini@4.1.1: {}

  is-alphabetical@2.0.1: {}

  is-alphanumerical@2.0.1:
    dependencies:
      is-alphabetical: 2.0.1
      is-decimal: 2.0.1

  is-arrayish@0.2.1: {}

  is-builtin-module@5.0.0:
    dependencies:
      builtin-modules: 5.0.0

  is-core-module@2.16.1:
    dependencies:
      hasown: 2.0.2

  is-decimal@2.0.1: {}

  is-docker@2.2.1: {}

  is-extglob@2.1.1: {}

  is-fullwidth-code-point@3.0.0: {}

  is-glob@4.0.3:
    dependencies:
      is-extglob: 2.1.1

  is-hexadecimal@2.0.1: {}

  is-interactive@2.0.0: {}

  is-number@7.0.0: {}

  is-obj@2.0.0: {}

  is-stream@2.0.1: {}

  is-text-path@2.0.0:
    dependencies:
      text-extensions: 2.4.0

  is-unicode-supported@2.1.0: {}

  is-what@4.1.16: {}

  is-wsl@2.2.0:
    dependencies:
      is-docker: 2.2.1

  isarray@1.0.0: {}

  isexe@2.0.0: {}

  isexe@3.1.1: {}

  istanbul-lib-coverage@3.2.2: {}

  istanbul-lib-report@3.0.1:
    dependencies:
      istanbul-lib-coverage: 3.2.2
      make-dir: 4.0.0
      supports-color: 7.2.0

  istanbul-lib-source-maps@5.0.6:
    dependencies:
      "@jridgewell/trace-mapping": 0.3.31
      debug: 4.4.3(supports-color@8.1.1)
      istanbul-lib-coverage: 3.2.2
    transitivePeerDependencies:
      - supports-color

  istanbul-reports@3.2.0:
    dependencies:
      html-escaper: 2.0.2
      istanbul-lib-report: 3.0.1

  jackspeak@3.4.3:
    dependencies:
      "@isaacs/cliui": 8.0.2
    optionalDependencies:
      "@pkgjs/parseargs": 0.11.0

  jackspeak@4.1.1:
    dependencies:
      "@isaacs/cliui": 8.0.2

  jake@10.9.4:
    dependencies:
      async: 3.2.6
      filelist: 1.0.4
      picocolors: 1.1.1

  jiti@2.5.1: {}

  jju@1.4.0: {}

  js-tokens@4.0.0: {}

  js-tokens@9.0.1: {}

  js-yaml@4.1.0:
    dependencies:
      argparse: 2.0.1

  jsdoc-type-pratt-parser@5.4.0: {}

  jsesc@3.0.2: {}

  jsesc@3.1.0: {}

  json-buffer@3.0.1: {}

  json-parse-even-better-errors@2.3.1: {}

  json-schema-traverse@0.4.1: {}

  json-schema-traverse@1.0.0: {}

  json-stable-stringify-without-jsonify@1.0.1: {}

  jsonc-parser@3.3.1: {}

  jsonparse@1.3.1: {}

  jsx-ast-utils-x@0.1.0: {}

  just-extend@6.2.0: {}

  katex@0.16.22:
    dependencies:
      commander: 8.3.0

  keyv@4.5.4:
    dependencies:
      json-buffer: 3.0.1

  lazystream@1.0.1:
    dependencies:
      readable-stream: 2.3.8

  lefthook-darwin-arm64@1.13.1:
    optional: true

  lefthook-darwin-x64@1.13.1:
    optional: true

  lefthook-freebsd-arm64@1.13.1:
    optional: true

  lefthook-freebsd-x64@1.13.1:
    optional: true

  lefthook-linux-arm64@1.13.1:
    optional: true

  lefthook-linux-x64@1.13.1:
    optional: true

  lefthook-openbsd-arm64@1.13.1:
    optional: true

  lefthook-openbsd-x64@1.13.1:
    optional: true

  lefthook-windows-arm64@1.13.1:
    optional: true

  lefthook-windows-x64@1.13.1:
    optional: true

  lefthook@1.13.1:
    optionalDependencies:
      lefthook-darwin-arm64: 1.13.1
      lefthook-darwin-x64: 1.13.1
      lefthook-freebsd-arm64: 1.13.1
      lefthook-freebsd-x64: 1.13.1
      lefthook-linux-arm64: 1.13.1
      lefthook-linux-x64: 1.13.1
      lefthook-openbsd-arm64: 1.13.1
      lefthook-openbsd-x64: 1.13.1
      lefthook-windows-arm64: 1.13.1
      lefthook-windows-x64: 1.13.1

  levn@0.4.1:
    dependencies:
      prelude-ls: 1.2.1
      type-check: 0.4.0

  lilconfig@3.1.3: {}

  lines-and-columns@1.2.4: {}

  linkify-it@5.0.0:
    dependencies:
      uc.micro: 2.1.0

  locate-path@6.0.0:
    dependencies:
      p-locate: 5.0.0

  locate-path@7.2.0:
    dependencies:
      p-locate: 6.0.0

  lodash.camelcase@4.3.0: {}

  lodash.isplainobject@4.0.6: {}

  lodash.kebabcase@4.1.1: {}

  lodash.merge@4.6.2: {}

  lodash.mergewith@4.6.2: {}

  lodash.snakecase@4.1.1: {}

  lodash.startcase@4.4.0: {}

  lodash.uniq@4.5.0: {}

  lodash.upperfirst@4.3.1: {}

  lodash@4.17.21: {}

  log-symbols@7.0.1:
    dependencies:
      is-unicode-supported: 2.1.0
      yoctocolors: 2.1.2

  long@5.3.2: {}

  loupe@3.2.1: {}

  lru-cache@10.4.3: {}

  lru-cache@11.2.1: {}

  lunr@2.3.9: {}

  magic-string@0.30.19:
    dependencies:
      "@jridgewell/sourcemap-codec": 1.5.5

  magicast@0.3.5:
    dependencies:
      "@babel/parser": 7.28.4
      "@babel/types": 7.28.4
      source-map-js: 1.2.1

  make-dir@4.0.0:
    dependencies:
      semver: 7.7.2

  mark.js@8.11.1: {}

  markdown-it@14.1.0:
    dependencies:
      argparse: 2.0.1
      entities: 4.5.0
      linkify-it: 5.0.0
      mdurl: 2.0.0
      punycode.js: 2.3.1
      uc.micro: 2.1.0

  markdownlint-cli2-formatter-default@0.0.5(markdownlint-cli2@0.18.1):
    dependencies:
      markdownlint-cli2: 0.18.1

  markdownlint-cli2@0.18.1:
    dependencies:
      globby: 14.1.0
      js-yaml: 4.1.0
      jsonc-parser: 3.3.1
      markdown-it: 14.1.0
      markdownlint: 0.38.0
      markdownlint-cli2-formatter-default: 0.0.5(markdownlint-cli2@0.18.1)
      micromatch: 4.0.8
    transitivePeerDependencies:
      - supports-color

  markdownlint@0.38.0:
    dependencies:
      micromark: 4.0.2
      micromark-core-commonmark: 2.0.3
      micromark-extension-directive: 4.0.0
      micromark-extension-gfm-autolink-literal: 2.1.0
      micromark-extension-gfm-footnote: 2.1.0
      micromark-extension-gfm-table: 2.1.1
      micromark-extension-math: 3.1.0
      micromark-util-types: 2.0.2
    transitivePeerDependencies:
      - supports-color

  mdast-util-to-hast@13.2.0:
    dependencies:
      "@types/hast": 3.0.4
      "@types/mdast": 4.0.4
      "@ungap/structured-clone": 1.3.0
      devlop: 1.1.0
      micromark-util-sanitize-uri: 2.0.1
      trim-lines: 3.0.1
      unist-util-position: 5.0.0
      unist-util-visit: 5.0.0
      vfile: 6.0.3

  mdurl@2.0.0: {}

  memfs@4.42.0:
    dependencies:
      "@jsonjoy.com/json-pack": 1.14.0(tslib@2.8.1)
      "@jsonjoy.com/util": 1.9.0(tslib@2.8.1)
      glob-to-regex.js: 1.0.1(tslib@2.8.1)
      thingies: 2.5.0(tslib@2.8.1)
      tree-dump: 1.1.0(tslib@2.8.1)
      tslib: 2.8.1

  meow@12.1.1: {}

  merge2@1.4.1: {}

  micromark-core-commonmark@2.0.3:
    dependencies:
      decode-named-character-reference: 1.2.0
      devlop: 1.1.0
      micromark-factory-destination: 2.0.1
      micromark-factory-label: 2.0.1
      micromark-factory-space: 2.0.1
      micromark-factory-title: 2.0.1
      micromark-factory-whitespace: 2.0.1
      micromark-util-character: 2.1.1
      micromark-util-chunked: 2.0.1
      micromark-util-classify-character: 2.0.1
      micromark-util-html-tag-name: 2.0.1
      micromark-util-normalize-identifier: 2.0.1
      micromark-util-resolve-all: 2.0.1
      micromark-util-subtokenize: 2.1.0
      micromark-util-symbol: 2.0.1
      micromark-util-types: 2.0.2

  micromark-extension-directive@4.0.0:
    dependencies:
      devlop: 1.1.0
      micromark-factory-space: 2.0.1
      micromark-factory-whitespace: 2.0.1
      micromark-util-character: 2.1.1
      micromark-util-symbol: 2.0.1
      micromark-util-types: 2.0.2
      parse-entities: 4.0.2

  micromark-extension-gfm-autolink-literal@2.1.0:
    dependencies:
      micromark-util-character: 2.1.1
      micromark-util-sanitize-uri: 2.0.1
      micromark-util-symbol: 2.0.1
      micromark-util-types: 2.0.2

  micromark-extension-gfm-footnote@2.1.0:
    dependencies:
      devlop: 1.1.0
      micromark-core-commonmark: 2.0.3
      micromark-factory-space: 2.0.1
      micromark-util-character: 2.1.1
      micromark-util-normalize-identifier: 2.0.1
      micromark-util-sanitize-uri: 2.0.1
      micromark-util-symbol: 2.0.1
      micromark-util-types: 2.0.2

  micromark-extension-gfm-table@2.1.1:
    dependencies:
      devlop: 1.1.0
      micromark-factory-space: 2.0.1
      micromark-util-character: 2.1.1
      micromark-util-symbol: 2.0.1
      micromark-util-types: 2.0.2

  micromark-extension-math@3.1.0:
    dependencies:
      "@types/katex": 0.16.7
      devlop: 1.1.0
      katex: 0.16.22
      micromark-factory-space: 2.0.1
      micromark-util-character: 2.1.1
      micromark-util-symbol: 2.0.1
      micromark-util-types: 2.0.2

  micromark-factory-destination@2.0.1:
    dependencies:
      micromark-util-character: 2.1.1
      micromark-util-symbol: 2.0.1
      micromark-util-types: 2.0.2

  micromark-factory-label@2.0.1:
    dependencies:
      devlop: 1.1.0
      micromark-util-character: 2.1.1
      micromark-util-symbol: 2.0.1
      micromark-util-types: 2.0.2

  micromark-factory-space@2.0.1:
    dependencies:
      micromark-util-character: 2.1.1
      micromark-util-types: 2.0.2

  micromark-factory-title@2.0.1:
    dependencies:
      micromark-factory-space: 2.0.1
      micromark-util-character: 2.1.1
      micromark-util-symbol: 2.0.1
      micromark-util-types: 2.0.2

  micromark-factory-whitespace@2.0.1:
    dependencies:
      micromark-factory-space: 2.0.1
      micromark-util-character: 2.1.1
      micromark-util-symbol: 2.0.1
      micromark-util-types: 2.0.2

  micromark-util-character@2.1.1:
    dependencies:
      micromark-util-symbol: 2.0.1
      micromark-util-types: 2.0.2

  micromark-util-chunked@2.0.1:
    dependencies:
      micromark-util-symbol: 2.0.1

  micromark-util-classify-character@2.0.1:
    dependencies:
      micromark-util-character: 2.1.1
      micromark-util-symbol: 2.0.1
      micromark-util-types: 2.0.2

  micromark-util-combine-extensions@2.0.1:
    dependencies:
      micromark-util-chunked: 2.0.1
      micromark-util-types: 2.0.2

  micromark-util-decode-numeric-character-reference@2.0.2:
    dependencies:
      micromark-util-symbol: 2.0.1

  micromark-util-encode@2.0.1: {}

  micromark-util-html-tag-name@2.0.1: {}

  micromark-util-normalize-identifier@2.0.1:
    dependencies:
      micromark-util-symbol: 2.0.1

  micromark-util-resolve-all@2.0.1:
    dependencies:
      micromark-util-types: 2.0.2

  micromark-util-sanitize-uri@2.0.1:
    dependencies:
      micromark-util-character: 2.1.1
      micromark-util-encode: 2.0.1
      micromark-util-symbol: 2.0.1

  micromark-util-subtokenize@2.1.0:
    dependencies:
      devlop: 1.1.0
      micromark-util-chunked: 2.0.1
      micromark-util-symbol: 2.0.1
      micromark-util-types: 2.0.2

  micromark-util-symbol@2.0.1: {}

  micromark-util-types@2.0.2: {}

  micromark@4.0.2:
    dependencies:
      "@types/debug": 4.1.12
      debug: 4.4.3(supports-color@8.1.1)
      decode-named-character-reference: 1.2.0
      devlop: 1.1.0
      micromark-core-commonmark: 2.0.3
      micromark-factory-space: 2.0.1
      micromark-util-character: 2.1.1
      micromark-util-chunked: 2.0.1
      micromark-util-combine-extensions: 2.0.1
      micromark-util-decode-numeric-character-reference: 2.0.2
      micromark-util-encode: 2.0.1
      micromark-util-normalize-identifier: 2.0.1
      micromark-util-resolve-all: 2.0.1
      micromark-util-sanitize-uri: 2.0.1
      micromark-util-subtokenize: 2.1.0
      micromark-util-symbol: 2.0.1
      micromark-util-types: 2.0.2
    transitivePeerDependencies:
      - supports-color

  micromatch@4.0.8:
    dependencies:
      braces: 3.0.3
      picomatch: 2.3.1

  mimic-function@5.0.1: {}

  minimatch@10.0.3:
    dependencies:
      "@isaacs/brace-expansion": 5.0.0

  minimatch@3.1.2:
    dependencies:
      brace-expansion: 1.1.12

  minimatch@5.1.6:
    dependencies:
      brace-expansion: 2.0.2

  minimatch@9.0.5:
    dependencies:
      brace-expansion: 2.0.2

  minimist@1.2.8: {}

  minipass@7.1.2: {}

  minisearch@7.2.0: {}

  mitt@3.0.1: {}

  mkdirp-classic@0.5.3: {}

  mkdirp@1.0.4: {}

  mnemonist@0.38.3:
    dependencies:
      obliterator: 1.6.1

  ms@2.1.3: {}

  nan@2.23.0:
    optional: true

  nanoid@3.3.11: {}

  natural-compare@1.4.0: {}

  nise@6.1.1:
    dependencies:
      "@sinonjs/commons": 3.0.1
      "@sinonjs/fake-timers": 13.0.5
      "@sinonjs/text-encoding": 0.7.3
      just-extend: 6.2.0
      path-to-regexp: 8.3.0

  node-releases@2.0.21: {}

  normalize-path@3.0.0: {}

  npm-package-arg@11.0.3:
    dependencies:
      hosted-git-info: 7.0.2
      proc-log: 4.2.0
      semver: 7.7.2
      validate-npm-package-name: 5.0.1

  npm-run-path@5.3.0:
    dependencies:
      path-key: 4.0.0

  npm@10.9.3: {}

  object-deep-merge@1.0.5:
    dependencies:
      type-fest: 4.2.0

  object-treeify@4.0.1: {}

  obliterator@1.6.1: {}

  once@1.4.0:
    dependencies:
      wrappy: 1.0.2

  onetime@7.0.0:
    dependencies:
      mimic-function: 5.0.1

  oniguruma-to-es@3.1.1:
    dependencies:
      emoji-regex-xs: 1.0.0
      regex: 6.0.1
      regex-recursion: 6.0.2

  optionator@0.9.4:
    dependencies:
      deep-is: 0.1.4
      fast-levenshtein: 2.0.6
      levn: 0.4.1
      prelude-ls: 1.2.1
      type-check: 0.4.0
      word-wrap: 1.2.5

  ora@9.0.0:
    dependencies:
      chalk: 5.6.2
      cli-cursor: 5.0.0
      cli-spinners: 3.2.1
      is-interactive: 2.0.0
      is-unicode-supported: 2.1.0
      log-symbols: 7.0.1
      stdin-discarder: 0.2.2
      string-width: 8.1.0
      strip-ansi: 7.1.2

  p-limit@3.1.0:
    dependencies:
      yocto-queue: 0.1.0

  p-limit@4.0.0:
    dependencies:
      yocto-queue: 1.2.1

  p-locate@5.0.0:
    dependencies:
      p-limit: 3.1.0

  p-locate@6.0.0:
    dependencies:
      p-limit: 4.0.0

  package-json-from-dist@1.0.1: {}

  parent-module@1.0.1:
    dependencies:
      callsites: 3.1.0

  parse-entities@4.0.2:
    dependencies:
      "@types/unist": 2.0.11
      character-entities-legacy: 3.0.0
      character-reference-invalid: 2.0.1
      decode-named-character-reference: 1.2.0
      is-alphanumerical: 2.0.1
      is-decimal: 2.0.1
      is-hexadecimal: 2.0.1

  parse-imports-exports@0.2.4:
    dependencies:
      parse-statements: 1.0.11

  parse-json@5.2.0:
    dependencies:
      "@babel/code-frame": 7.27.1
      error-ex: 1.3.4
      json-parse-even-better-errors: 2.3.1
      lines-and-columns: 1.2.4

  parse-statements@1.0.11: {}

  path-exists@4.0.0: {}

  path-exists@5.0.0: {}

  path-key@3.1.1: {}

  path-key@4.0.0: {}

  path-parse@1.0.7: {}

  path-scurry@1.11.1:
    dependencies:
      lru-cache: 10.4.3
      minipass: 7.1.2

  path-scurry@2.0.0:
    dependencies:
      lru-cache: 11.2.1
      minipass: 7.1.2

  path-to-regexp@8.3.0: {}

  path-type@6.0.0: {}

  pathe@2.0.3: {}

  pathval@2.0.1: {}

  perfect-debounce@1.0.0: {}

  picocolors@1.1.1: {}

  picomatch@2.3.1: {}

  picomatch@4.0.3: {}

  pluralize@8.0.0: {}

  postcss@8.5.6:
    dependencies:
      nanoid: 3.3.11
      picocolors: 1.1.1
      source-map-js: 1.2.1

  preact@10.27.2: {}

  prelude-ls@1.2.1: {}

  prettier-plugin-organize-imports@4.3.0(prettier@3.6.2)(typescript@5.9.2):
    dependencies:
      prettier: 3.6.2
      typescript: 5.9.2

  prettier@3.6.2: {}

  proc-log@4.2.0: {}

  process-nextick-args@2.0.1: {}

  process@0.11.10: {}

  proper-lockfile@4.1.2:
    dependencies:
      graceful-fs: 4.2.11
      retry: 0.12.0
      signal-exit: 3.0.7

  properties-reader@2.3.0:
    dependencies:
      mkdirp: 1.0.4

  property-information@7.1.0: {}

  protobufjs@7.5.4:
    dependencies:
      "@protobufjs/aspromise": 1.1.2
      "@protobufjs/base64": 1.1.2
      "@protobufjs/codegen": 2.0.4
      "@protobufjs/eventemitter": 1.1.0
      "@protobufjs/fetch": 1.1.0
      "@protobufjs/float": 1.0.2
      "@protobufjs/inquire": 1.1.0
      "@protobufjs/path": 1.1.2
      "@protobufjs/pool": 1.1.0
      "@protobufjs/utf8": 1.1.0
      "@types/node": 24.5.2
      long: 5.3.2

  pump@3.0.3:
    dependencies:
      end-of-stream: 1.4.5
      once: 1.4.0

  punycode.js@2.3.1: {}

  punycode@2.3.1: {}

  queue-microtask@1.2.3: {}

  readable-stream@2.3.8:
    dependencies:
      core-util-is: 1.0.3
      inherits: 2.0.4
      isarray: 1.0.0
      process-nextick-args: 2.0.1
      safe-buffer: 5.1.2
      string_decoder: 1.1.1
      util-deprecate: 1.0.2

  readable-stream@3.6.2:
    dependencies:
      inherits: 2.0.4
      string_decoder: 1.3.0
      util-deprecate: 1.0.2

  readable-stream@4.7.0:
    dependencies:
      abort-controller: 3.0.0
      buffer: 6.0.3
      events: 3.3.0
      process: 0.11.10
      string_decoder: 1.3.0

  readdir-glob@1.1.3:
    dependencies:
      minimatch: 5.1.6

  refa@0.12.1:
    dependencies:
      "@eslint-community/regexpp": 4.12.1

  regex-recursion@6.0.2:
    dependencies:
      regex-utilities: 2.3.0

  regex-utilities@2.3.0: {}

  regex@6.0.1:
    dependencies:
      regex-utilities: 2.3.0

  regexp-ast-analysis@0.7.1:
    dependencies:
      "@eslint-community/regexpp": 4.12.1
      refa: 0.12.1

  regexp-tree@0.1.27: {}

  regjsparser@0.12.0:
    dependencies:
      jsesc: 3.0.2

  require-directory@2.1.1: {}

  require-from-string@2.0.2: {}

  resolve-from@4.0.0: {}

  resolve-from@5.0.0: {}

  resolve-pkg-maps@1.0.0: {}

  resolve@1.22.10:
    dependencies:
      is-core-module: 2.16.1
      path-parse: 1.0.7
      supports-preserve-symlinks-flag: 1.0.0

  restore-cursor@5.1.0:
    dependencies:
      onetime: 7.0.0
      signal-exit: 4.1.0

  retry@0.12.0: {}

  reusify@1.1.0: {}

  rfdc@1.4.1: {}

  rimraf@6.0.1:
    dependencies:
      glob: 11.0.3
      package-json-from-dist: 1.0.1

  rollup@4.52.0:
    dependencies:
      "@types/estree": 1.0.8
    optionalDependencies:
      "@rollup/rollup-android-arm-eabi": 4.52.0
      "@rollup/rollup-android-arm64": 4.52.0
      "@rollup/rollup-darwin-arm64": 4.52.0
      "@rollup/rollup-darwin-x64": 4.52.0
      "@rollup/rollup-freebsd-arm64": 4.52.0
      "@rollup/rollup-freebsd-x64": 4.52.0
      "@rollup/rollup-linux-arm-gnueabihf": 4.52.0
      "@rollup/rollup-linux-arm-musleabihf": 4.52.0
      "@rollup/rollup-linux-arm64-gnu": 4.52.0
      "@rollup/rollup-linux-arm64-musl": 4.52.0
      "@rollup/rollup-linux-loong64-gnu": 4.52.0
      "@rollup/rollup-linux-ppc64-gnu": 4.52.0
      "@rollup/rollup-linux-riscv64-gnu": 4.52.0
      "@rollup/rollup-linux-riscv64-musl": 4.52.0
      "@rollup/rollup-linux-s390x-gnu": 4.52.0
      "@rollup/rollup-linux-x64-gnu": 4.52.0
      "@rollup/rollup-linux-x64-musl": 4.52.0
      "@rollup/rollup-openharmony-arm64": 4.52.0
      "@rollup/rollup-win32-arm64-msvc": 4.52.0
      "@rollup/rollup-win32-ia32-msvc": 4.52.0
      "@rollup/rollup-win32-x64-gnu": 4.52.0
      "@rollup/rollup-win32-x64-msvc": 4.52.0
      fsevents: 2.3.3

  run-parallel@1.2.0:
    dependencies:
      queue-microtask: 1.2.3

  safe-buffer@5.1.2: {}

  safe-buffer@5.2.1: {}

  safer-buffer@2.1.2: {}

  scslre@0.3.0:
    dependencies:
      "@eslint-community/regexpp": 4.12.1
      refa: 0.12.1
      regexp-ast-analysis: 0.7.1

  search-insights@2.17.3: {}

  semver@7.7.2: {}

  shebang-command@2.0.0:
    dependencies:
      shebang-regex: 3.0.0

  shebang-regex@3.0.0: {}

  shiki@2.5.0:
    dependencies:
      "@shikijs/core": 2.5.0
      "@shikijs/engine-javascript": 2.5.0
      "@shikijs/engine-oniguruma": 2.5.0
      "@shikijs/langs": 2.5.0
      "@shikijs/themes": 2.5.0
      "@shikijs/types": 2.5.0
      "@shikijs/vscode-textmate": 10.0.2
      "@types/hast": 3.0.4

  siginfo@2.0.0: {}

  signal-exit@3.0.7: {}

  signal-exit@4.1.0: {}

  sinon@18.0.1:
    dependencies:
      "@sinonjs/commons": 3.0.1
      "@sinonjs/fake-timers": 11.2.2
      "@sinonjs/samsam": 8.0.3
      diff: 5.2.0
      nise: 6.1.1
      supports-color: 7.2.0

  slash@5.1.0: {}

  source-map-js@1.2.1: {}

  space-separated-tokens@2.0.2: {}

  spdx-exceptions@2.5.0: {}

  spdx-expression-parse@4.0.0:
    dependencies:
      spdx-exceptions: 2.5.0
      spdx-license-ids: 3.0.22

  spdx-license-ids@3.0.22: {}

  speakingurl@14.0.1: {}

  split-ca@1.0.1: {}

  split2@4.2.0: {}

  ssh-remote-port-forward@1.0.4:
    dependencies:
      "@types/ssh2": 0.5.52
      ssh2: 1.17.0

  ssh2@1.17.0:
    dependencies:
      asn1: 0.2.6
      bcrypt-pbkdf: 1.0.2
    optionalDependencies:
      cpu-features: 0.0.10
      nan: 2.23.0

  stackback@0.0.2: {}

  std-env@3.9.0: {}

  stdin-discarder@0.2.2: {}

  streamx@2.22.1:
    dependencies:
      fast-fifo: 1.3.2
      text-decoder: 1.2.3
    optionalDependencies:
      bare-events: 2.7.0
    transitivePeerDependencies:
      - react-native-b4a

  string-width@4.2.3:
    dependencies:
      emoji-regex: 8.0.0
      is-fullwidth-code-point: 3.0.0
      strip-ansi: 6.0.1

  string-width@5.1.2:
    dependencies:
      eastasianwidth: 0.2.0
      emoji-regex: 9.2.2
      strip-ansi: 7.1.2

  string-width@8.1.0:
    dependencies:
      get-east-asian-width: 1.4.0
      strip-ansi: 7.1.2

  string_decoder@1.1.1:
    dependencies:
      safe-buffer: 5.1.2

  string_decoder@1.3.0:
    dependencies:
      safe-buffer: 5.2.1

  stringify-entities@4.0.4:
    dependencies:
      character-entities-html4: 2.1.0
      character-entities-legacy: 3.0.0

  strip-ansi@6.0.1:
    dependencies:
      ansi-regex: 5.0.1

  strip-ansi@7.1.2:
    dependencies:
      ansi-regex: 6.2.2

  strip-indent@4.1.0: {}

  strip-json-comments@3.1.1: {}

  strip-literal@3.0.0:
    dependencies:
      js-tokens: 9.0.1

  strnum@2.1.1: {}

  superjson@2.2.2:
    dependencies:
      copy-anything: 3.0.5

  supports-color@7.2.0:
    dependencies:
      has-flag: 4.0.0

  supports-color@8.1.1:
    dependencies:
      has-flag: 4.0.0

  supports-preserve-symlinks-flag@1.0.0: {}

  tabbable@6.2.0: {}

  tar-fs@2.1.4:
    dependencies:
      chownr: 1.1.4
      mkdirp-classic: 0.5.3
      pump: 3.0.3
      tar-stream: 2.2.0

  tar-fs@3.1.1:
    dependencies:
      pump: 3.0.3
      tar-stream: 3.1.7
    optionalDependencies:
      bare-fs: 4.4.4
      bare-path: 3.0.0
    transitivePeerDependencies:
      - bare-buffer
      - react-native-b4a

  tar-stream@2.2.0:
    dependencies:
      bl: 4.1.0
      end-of-stream: 1.4.5
      fs-constants: 1.0.0
      inherits: 2.0.4
      readable-stream: 3.6.2

  tar-stream@3.1.7:
    dependencies:
      b4a: 1.7.1
      fast-fifo: 1.3.2
      streamx: 2.22.1
    transitivePeerDependencies:
      - react-native-b4a

  test-exclude@7.0.1:
    dependencies:
      "@istanbuljs/schema": 0.1.3
      glob: 10.4.5
      minimatch: 9.0.5

  testcontainers@11.5.1:
    dependencies:
      "@balena/dockerignore": 1.0.2
      "@types/dockerode": 3.3.44
      archiver: 7.0.1
      async-lock: 1.4.1
      byline: 5.0.0
      debug: 4.4.3(supports-color@8.1.1)
      docker-compose: 1.3.0
      dockerode: 4.0.8
      get-port: 7.1.0
      proper-lockfile: 4.1.2
      properties-reader: 2.3.0
      ssh-remote-port-forward: 1.0.4
      tar-fs: 3.1.1
      tmp: 0.2.5
      undici: 7.16.0
    transitivePeerDependencies:
      - bare-buffer
      - react-native-b4a
      - supports-color

  text-decoder@1.2.3:
    dependencies:
      b4a: 1.7.1
    transitivePeerDependencies:
      - react-native-b4a

  text-extensions@2.4.0: {}

  thingies@2.5.0(tslib@2.8.1):
    dependencies:
      tslib: 2.8.1

  through@2.3.8: {}

  tinybench@2.9.0: {}

  tinyexec@0.3.2: {}

  tinyexec@1.0.1: {}

  tinyglobby@0.2.15:
    dependencies:
      fdir: 6.5.0(picomatch@4.0.3)
      picomatch: 4.0.3

  tinypool@1.1.1: {}

  tinyrainbow@2.0.0: {}

  tinyspy@4.0.4: {}

  tmp@0.2.5: {}

  to-regex-range@5.0.1:
    dependencies:
      is-number: 7.0.0

  tree-dump@1.1.0(tslib@2.8.1):
    dependencies:
      tslib: 2.8.1

  trim-lines@3.0.1: {}

  ts-api-utils@2.1.0(typescript@5.9.2):
    dependencies:
      typescript: 5.9.2

  tslib@2.8.1: {}

  tsx@4.20.5:
    dependencies:
      esbuild: 0.25.10
      get-tsconfig: 4.10.1
    optionalDependencies:
      fsevents: 2.3.3

  tweetnacl@0.14.5: {}

  type-check@0.4.0:
    dependencies:
      prelude-ls: 1.2.1

  type-detect@4.0.8: {}

  type-detect@4.1.0: {}

  type-fest@0.21.3: {}

  type-fest@4.2.0: {}

  typedoc-plugin-markdown@4.9.0(typedoc@0.28.13(typescript@5.9.2)):
    dependencies:
      typedoc: 0.28.13(typescript@5.9.2)

  typedoc@0.28.13(typescript@5.9.2):
    dependencies:
      "@gerrit0/mini-shiki": 3.13.0
      lunr: 2.3.9
      markdown-it: 14.1.0
      minimatch: 9.0.5
      typescript: 5.9.2
      yaml: 2.8.1

  typescript-eslint@8.44.0(eslint@9.36.0(jiti@2.5.1))(typescript@5.9.2):
    dependencies:
      "@typescript-eslint/eslint-plugin": 8.44.0(@typescript-eslint/parser@8.44.0(eslint@9.36.0(jiti@2.5.1))(typescript@5.9.2))(eslint@9.36.0(jiti@2.5.1))(typescript@5.9.2)
      "@typescript-eslint/parser": 8.44.0(eslint@9.36.0(jiti@2.5.1))(typescript@5.9.2)
      "@typescript-eslint/typescript-estree": 8.44.0(typescript@5.9.2)
      "@typescript-eslint/utils": 8.44.0(eslint@9.36.0(jiti@2.5.1))(typescript@5.9.2)
      eslint: 9.36.0(jiti@2.5.1)
      typescript: 5.9.2
    transitivePeerDependencies:
      - supports-color

  typescript@5.9.2: {}

  uc.micro@2.1.0: {}

  undici-types@5.26.5: {}

  undici-types@7.12.0: {}

  undici@7.16.0: {}

  unicorn-magic@0.1.0: {}

  unicorn-magic@0.3.0: {}

  unist-util-is@6.0.0:
    dependencies:
      "@types/unist": 3.0.3

  unist-util-position@5.0.0:
    dependencies:
      "@types/unist": 3.0.3

  unist-util-stringify-position@4.0.0:
    dependencies:
      "@types/unist": 3.0.3

  unist-util-visit-parents@6.0.1:
    dependencies:
      "@types/unist": 3.0.3
      unist-util-is: 6.0.0

  unist-util-visit@5.0.0:
    dependencies:
      "@types/unist": 3.0.3
      unist-util-is: 6.0.0
      unist-util-visit-parents: 6.0.1

  update-browserslist-db@1.1.3(browserslist@4.26.2):
    dependencies:
      browserslist: 4.26.2
      escalade: 3.2.0
      picocolors: 1.1.1

  uri-js@4.4.1:
    dependencies:
      punycode: 2.3.1

  util-deprecate@1.0.2: {}

  uuid@10.0.0: {}

  uuid@9.0.1: {}

  validate-npm-package-name@5.0.1: {}

  vfile-message@4.0.3:
    dependencies:
      "@types/unist": 3.0.3
      unist-util-stringify-position: 4.0.0

  vfile@6.0.3:
    dependencies:
      "@types/unist": 3.0.3
      vfile-message: 4.0.3

  vite-node@3.2.4(@types/node@24.5.2)(jiti@2.5.1)(tsx@4.20.5)(yaml@2.8.1):
    dependencies:
      cac: 6.7.14
      debug: 4.4.3(supports-color@8.1.1)
      es-module-lexer: 1.7.0
      pathe: 2.0.3
      vite: 7.1.6(@types/node@24.5.2)(jiti@2.5.1)(tsx@4.20.5)(yaml@2.8.1)
    transitivePeerDependencies:
      - "@types/node"
      - jiti
      - less
      - lightningcss
      - sass
      - sass-embedded
      - stylus
      - sugarss
      - supports-color
      - terser
      - tsx
      - yaml

  vite@5.4.20(@types/node@24.5.2):
    dependencies:
      esbuild: 0.25.10
      postcss: 8.5.6
      rollup: 4.52.0
    optionalDependencies:
      "@types/node": 24.5.2
      fsevents: 2.3.3

  vite@7.1.6(@types/node@24.5.2)(jiti@2.5.1)(tsx@4.20.5)(yaml@2.8.1):
    dependencies:
      esbuild: 0.25.10
      fdir: 6.5.0(picomatch@4.0.3)
      picomatch: 4.0.3
      postcss: 8.5.6
      rollup: 4.52.0
      tinyglobby: 0.2.15
    optionalDependencies:
      "@types/node": 24.5.2
      fsevents: 2.3.3
      jiti: 2.5.1
      tsx: 4.20.5
      yaml: 2.8.1

  vitepress@1.6.4(@algolia/client-search@5.37.0)(@types/node@24.5.2)(change-case@5.4.4)(postcss@8.5.6)(search-insights@2.17.3)(typescript@5.9.2):
    dependencies:
      "@docsearch/css": 3.8.2
      "@docsearch/js": 3.8.2(@algolia/client-search@5.37.0)(search-insights@2.17.3)
      "@iconify-json/simple-icons": 1.2.52
      "@shikijs/core": 2.5.0
      "@shikijs/transformers": 2.5.0
      "@shikijs/types": 2.5.0
      "@types/markdown-it": 14.1.2
      "@vitejs/plugin-vue": 5.2.4(vite@5.4.20(@types/node@24.5.2))(vue@3.5.21(typescript@5.9.2))
      "@vue/devtools-api": 7.7.7
      "@vue/shared": 3.5.21
      "@vueuse/core": 12.8.2(typescript@5.9.2)
      "@vueuse/integrations": 12.8.2(change-case@5.4.4)(focus-trap@7.6.5)(typescript@5.9.2)
      focus-trap: 7.6.5
      mark.js: 8.11.1
      minisearch: 7.2.0
      shiki: 2.5.0
      vite: 5.4.20(@types/node@24.5.2)
      vue: 3.5.21(typescript@5.9.2)
    optionalDependencies:
      postcss: 8.5.6
    transitivePeerDependencies:
      - "@algolia/client-search"
      - "@types/node"
      - "@types/react"
      - async-validator
      - axios
      - change-case
      - drauu
      - fuse.js
      - idb-keyval
      - jwt-decode
      - less
      - lightningcss
      - nprogress
      - qrcode
      - react
      - react-dom
      - sass
      - sass-embedded
      - search-insights
      - sortablejs
      - stylus
      - sugarss
      - terser
      - typescript
      - universal-cookie

  vitest@3.2.4(@types/debug@4.1.12)(@types/node@24.5.2)(jiti@2.5.1)(tsx@4.20.5)(yaml@2.8.1):
    dependencies:
      "@types/chai": 5.2.2
      "@vitest/expect": 3.2.4
      "@vitest/mocker": 3.2.4(vite@7.1.6(@types/node@24.5.2)(jiti@2.5.1)(tsx@4.20.5)(yaml@2.8.1))
      "@vitest/pretty-format": 3.2.4
      "@vitest/runner": 3.2.4
      "@vitest/snapshot": 3.2.4
      "@vitest/spy": 3.2.4
      "@vitest/utils": 3.2.4
      chai: 5.3.3
      debug: 4.4.3(supports-color@8.1.1)
      expect-type: 1.2.2
      magic-string: 0.30.19
      pathe: 2.0.3
      picomatch: 4.0.3
      std-env: 3.9.0
      tinybench: 2.9.0
      tinyexec: 0.3.2
      tinyglobby: 0.2.15
      tinypool: 1.1.1
      tinyrainbow: 2.0.0
      vite: 7.1.6(@types/node@24.5.2)(jiti@2.5.1)(tsx@4.20.5)(yaml@2.8.1)
      vite-node: 3.2.4(@types/node@24.5.2)(jiti@2.5.1)(tsx@4.20.5)(yaml@2.8.1)
      why-is-node-running: 2.3.0
    optionalDependencies:
      "@types/debug": 4.1.12
      "@types/node": 24.5.2
    transitivePeerDependencies:
      - jiti
      - less
      - lightningcss
      - msw
      - sass
      - sass-embedded
      - stylus
      - sugarss
      - supports-color
      - terser
      - tsx
      - yaml

  vue@3.5.21(typescript@5.9.2):
    dependencies:
      "@vue/compiler-dom": 3.5.21
      "@vue/compiler-sfc": 3.5.21
      "@vue/runtime-dom": 3.5.21
      "@vue/server-renderer": 3.5.21(vue@3.5.21(typescript@5.9.2))
      "@vue/shared": 3.5.21
    optionalDependencies:
      typescript: 5.9.2

  which@2.0.2:
    dependencies:
      isexe: 2.0.0

  which@4.0.0:
    dependencies:
      isexe: 3.1.1

  why-is-node-running@2.3.0:
    dependencies:
      siginfo: 2.0.0
      stackback: 0.0.2

  widest-line@3.1.0:
    dependencies:
      string-width: 4.2.3

  word-wrap@1.2.5: {}

  wordwrap@1.0.0: {}

  wrap-ansi@7.0.0:
    dependencies:
      ansi-styles: 4.3.0
      string-width: 4.2.3
      strip-ansi: 6.0.1

  wrap-ansi@8.1.0:
    dependencies:
      ansi-styles: 6.2.3
      string-width: 5.1.2
      strip-ansi: 7.1.2

  wrappy@1.0.2: {}

  y18n@5.0.8: {}

  yaml@2.8.1: {}

  yargs-parser@21.1.1: {}

  yargs@17.7.2:
    dependencies:
      cliui: 8.0.1
      escalade: 3.2.0
      get-caller-file: 2.0.5
      require-directory: 2.1.1
      string-width: 4.2.3
      y18n: 5.0.8
      yargs-parser: 21.1.1

  yarn@1.22.22: {}

  yocto-queue@0.1.0: {}

  yocto-queue@1.2.1: {}

  yoctocolors@2.1.2: {}

  zip-stream@6.0.1:
    dependencies:
      archiver-utils: 5.0.2
      compress-commons: 6.0.2
      readable-stream: 4.7.0

  zod@4.1.11: {}

  zwitch@2.0.4: {}<|MERGE_RESOLUTION|>--- conflicted
+++ resolved
@@ -422,7 +422,6 @@
       }
     engines: { node: ">=18.0.0" }
     peerDependencies:
-<<<<<<< HEAD
       "@aws-sdk/client-dynamodb": ^3.883.0
 
   "@aws-sdk/middleware-endpoint-discovery@3.893.0":
@@ -550,53 +549,6 @@
         integrity: sha512-vxesHv1nn9KxQ5jAAqBip6QECJJptyvqNMN/5MBbS9QlpflgUacRlgqKaP+e1Cu2WXA2ZGgbTeGLqs3Rl9nQrg==,
       }
     engines: { node: ">=18.0.0" }
-=======
-      '@aws-sdk/client-dynamodb': ^3.883.0
-
-  '@aws-sdk/middleware-endpoint-discovery@3.873.0':
-    resolution: {integrity: sha512-qKQocn1MzaLS9dt5xt3MvQsZaQzRsmOFdazWXkMup1AtFrULSUklsbHjm5fg5xyFPN8ipNzPi+MCXcgPzfpKkg==}
-    engines: {node: '>=18.0.0'}
-
-  '@aws-sdk/middleware-host-header@3.873.0':
-    resolution: {integrity: sha512-KZ/W1uruWtMOs7D5j3KquOxzCnV79KQW9MjJFZM/M0l6KI8J6V3718MXxFHsTjUE4fpdV6SeCNLV1lwGygsjJA==}
-    engines: {node: '>=18.0.0'}
-
-  '@aws-sdk/middleware-logger@3.876.0':
-    resolution: {integrity: sha512-cpWJhOuMSyz9oV25Z/CMHCBTgafDCbv7fHR80nlRrPdPZ8ETNsahwRgltXP1QJJ8r3X/c1kwpOR7tc+RabVzNA==}
-    engines: {node: '>=18.0.0'}
-
-  '@aws-sdk/middleware-recursion-detection@3.873.0':
-    resolution: {integrity: sha512-OtgY8EXOzRdEWR//WfPkA/fXl0+WwE8hq0y9iw2caNyKPtca85dzrrZWnPqyBK/cpImosrpR1iKMYr41XshsCg==}
-    engines: {node: '>=18.0.0'}
-
-  '@aws-sdk/middleware-user-agent@3.883.0':
-    resolution: {integrity: sha512-q58uLYnGLg7hsnWpdj7Cd1Ulsq1/PUJOHvAfgcBuiDE/+Fwh0DZxZZyjrU+Cr+dbeowIdUaOO8BEDDJ0CUenJw==}
-    engines: {node: '>=18.0.0'}
-
-  '@aws-sdk/nested-clients@3.883.0':
-    resolution: {integrity: sha512-IhzDM+v0ga53GOOrZ9jmGNr7JU5OR6h6ZK9NgB7GXaa+gsDbqfUuXRwyKDYXldrTXf1sUR3vy1okWDXA7S2ejQ==}
-    engines: {node: '>=18.0.0'}
-
-  '@aws-sdk/region-config-resolver@3.873.0':
-    resolution: {integrity: sha512-q9sPoef+BBG6PJnc4x60vK/bfVwvRWsPgcoQyIra057S/QGjq5VkjvNk6H8xedf6vnKlXNBwq9BaANBXnldUJg==}
-    engines: {node: '>=18.0.0'}
-
-  '@aws-sdk/token-providers@3.883.0':
-    resolution: {integrity: sha512-tcj/Z5paGn9esxhmmkEW7gt39uNoIRbXG1UwJrfKu4zcTr89h86PDiIE2nxUO3CMQf1KgncPpr5WouPGzkh/QQ==}
-    engines: {node: '>=18.0.0'}
-
-  '@aws-sdk/types@3.862.0':
-    resolution: {integrity: sha512-Bei+RL0cDxxV+lW2UezLbCYYNeJm6Nzee0TpW0FfyTRBhH9C1XQh4+x+IClriXvgBnRquTMMYsmJfvx8iyLKrg==}
-    engines: {node: '>=18.0.0'}
-
-  '@aws-sdk/types@3.893.0':
-    resolution: {integrity: sha512-Aht1nn5SnA0N+Tjv0dzhAY7CQbxVtmq1bBR6xI0MhG7p2XYVh1wXuKTzrldEvQWwA3odOYunAfT9aBiKZx9qIg==}
-    engines: {node: '>=18.0.0'}
-
-  '@aws-sdk/util-dynamodb@3.883.0':
-    resolution: {integrity: sha512-vxesHv1nn9KxQ5jAAqBip6QECJJptyvqNMN/5MBbS9QlpflgUacRlgqKaP+e1Cu2WXA2ZGgbTeGLqs3Rl9nQrg==}
-    engines: {node: '>=18.0.0'}
->>>>>>> 4cbf2f05
     peerDependencies:
       "@aws-sdk/client-dynamodb": ^3.883.0
 
@@ -879,11 +831,10 @@
       search-insights:
         optional: true
 
-<<<<<<< HEAD
-  "@es-joy/jsdoccomment@0.56.0":
-    resolution:
-      {
-        integrity: sha512-c6EW+aA1w2rjqOMjbL93nZlwxp6c1Ln06vTYs5FjRRhmJXK8V/OrSXdT+pUr4aRYgjCgu8/OkiZr0tzeVrRSbw==,
+  "@es-joy/jsdoccomment@0.58.0":
+    resolution:
+      {
+        integrity: sha512-smMc5pDht/UVsCD3hhw/a/e/p8m0RdRYiluXToVfd+d4yaQQh7nn9bACjkk6nXJvat7EWPAxuFkMEFfrxeGa3Q==,
       }
     engines: { node: ">=20.11.0" }
 
@@ -893,15 +844,6 @@
         integrity: sha512-0NFWnA+7l41irNuaSVlLfgNT12caWJVLzp5eAVhZ0z1qpxbockccEt3s+149rE64VUI3Ml2zt8Nv5JVc4QXTsw==,
       }
     engines: { node: ">=18" }
-=======
-  '@es-joy/jsdoccomment@0.58.0':
-    resolution: {integrity: sha512-smMc5pDht/UVsCD3hhw/a/e/p8m0RdRYiluXToVfd+d4yaQQh7nn9bACjkk6nXJvat7EWPAxuFkMEFfrxeGa3Q==}
-    engines: {node: '>=20.11.0'}
-
-  '@esbuild/aix-ppc64@0.25.10':
-    resolution: {integrity: sha512-0NFWnA+7l41irNuaSVlLfgNT12caWJVLzp5eAVhZ0z1qpxbockccEt3s+149rE64VUI3Ml2zt8Nv5JVc4QXTsw==}
-    engines: {node: '>=18'}
->>>>>>> 4cbf2f05
     cpu: [ppc64]
     os: [aix]
 
@@ -3389,18 +3331,12 @@
       }
     engines: { node: ">=10" }
 
-<<<<<<< HEAD
-  eslint-plugin-jsdoc@55.1.2:
-    resolution:
-      {
-        integrity: sha512-RYvtXEQE2XU2y53swBmhVXxMcpj8LkG6Ups6zre5OK5nYeiIVkh1fPqQNyRar7bWrcQEMAWDHDahYGbOchHb1w==,
+  eslint-plugin-jsdoc@60.0.0:
+    resolution:
+      {
+        integrity: sha512-K8D5fJOkeunX+exeOkOUx+P7ZCixdRBsM3QQ+M2aazSO+64pnjH6z03wWYGQ3XTjUxpI2QXOTSQ9E75bDKi5AA==,
       }
     engines: { node: ">=20.11.0" }
-=======
-  eslint-plugin-jsdoc@60.0.0:
-    resolution: {integrity: sha512-K8D5fJOkeunX+exeOkOUx+P7ZCixdRBsM3QQ+M2aazSO+64pnjH6z03wWYGQ3XTjUxpI2QXOTSQ9E75bDKi5AA==}
-    engines: {node: '>=20.11.0'}
->>>>>>> 4cbf2f05
     peerDependencies:
       eslint: ^7.0.0 || ^8.0.0 || ^9.0.0
 
@@ -4158,18 +4094,12 @@
       }
     hasBin: true
 
-<<<<<<< HEAD
-  jsdoc-type-pratt-parser@5.1.1:
-    resolution:
-      {
-        integrity: sha512-DYYlVP1fe4QBMh2xTIs20/YeTz2GYVbWAEZweHSZD+qQ/Cx2d5RShuhhsdk64eTjNq0FeVnteP/qVOgaywSRbg==,
+  jsdoc-type-pratt-parser@5.4.0:
+    resolution:
+      {
+        integrity: sha512-F9GQ+F1ZU6qvSrZV8fNFpjDNf614YzR2eF6S0+XbDjAcUI28FSoXnYZFjQmb1kFx3rrJb5PnxUH3/Yti6fcM+g==,
       }
     engines: { node: ">=12.0.0" }
-=======
-  jsdoc-type-pratt-parser@5.4.0:
-    resolution: {integrity: sha512-F9GQ+F1ZU6qvSrZV8fNFpjDNf614YzR2eF6S0+XbDjAcUI28FSoXnYZFjQmb1kFx3rrJb5PnxUH3/Yti6fcM+g==}
-    engines: {node: '>=12.0.0'}
->>>>>>> 4cbf2f05
 
   jsesc@3.0.2:
     resolution:
@@ -6510,32 +6440,18 @@
 
   "@aws-crypto/sha256-browser@5.2.0":
     dependencies:
-<<<<<<< HEAD
       "@aws-crypto/sha256-js": 5.2.0
       "@aws-crypto/supports-web-crypto": 5.2.0
       "@aws-crypto/util": 5.2.0
       "@aws-sdk/types": 3.893.0
       "@aws-sdk/util-locate-window": 3.893.0
       "@smithy/util-utf8": 2.3.0
-=======
-      '@aws-crypto/sha256-js': 5.2.0
-      '@aws-crypto/supports-web-crypto': 5.2.0
-      '@aws-crypto/util': 5.2.0
-      '@aws-sdk/types': 3.893.0
-      '@aws-sdk/util-locate-window': 3.893.0
-      '@smithy/util-utf8': 2.3.0
->>>>>>> 4cbf2f05
       tslib: 2.8.1
 
   "@aws-crypto/sha256-js@5.2.0":
     dependencies:
-<<<<<<< HEAD
       "@aws-crypto/util": 5.2.0
       "@aws-sdk/types": 3.893.0
-=======
-      '@aws-crypto/util': 5.2.0
-      '@aws-sdk/types': 3.893.0
->>>>>>> 4cbf2f05
       tslib: 2.8.1
 
   "@aws-crypto/supports-web-crypto@5.2.0":
@@ -6544,13 +6460,8 @@
 
   "@aws-crypto/util@5.2.0":
     dependencies:
-<<<<<<< HEAD
       "@aws-sdk/types": 3.893.0
       "@smithy/util-utf8": 2.3.0
-=======
-      '@aws-sdk/types': 3.893.0
-      '@smithy/util-utf8': 2.3.0
->>>>>>> 4cbf2f05
       tslib: 2.8.1
 
   "@aws-sdk/client-cognito-identity@3.893.0":
@@ -7171,16 +7082,7 @@
       "@smithy/types": 4.5.0
       tslib: 2.8.1
 
-<<<<<<< HEAD
   "@aws-sdk/util-dynamodb@3.883.0(@aws-sdk/client-dynamodb@3.893.0)":
-=======
-  '@aws-sdk/types@3.893.0':
-    dependencies:
-      '@smithy/types': 4.5.0
-      tslib: 2.8.1
-
-  '@aws-sdk/util-dynamodb@3.883.0(@aws-sdk/client-dynamodb@3.883.0)':
->>>>>>> 4cbf2f05
     dependencies:
       "@aws-sdk/client-dynamodb": 3.893.0
       tslib: 2.8.1
@@ -7404,11 +7306,7 @@
     transitivePeerDependencies:
       - "@algolia/client-search"
 
-<<<<<<< HEAD
-  "@es-joy/jsdoccomment@0.56.0":
-=======
-  '@es-joy/jsdoccomment@0.58.0':
->>>>>>> 4cbf2f05
+  "@es-joy/jsdoccomment@0.58.0":
     dependencies:
       "@types/estree": 1.0.8
       "@typescript-eslint/types": 8.44.0
@@ -9010,11 +8908,7 @@
 
   eslint-plugin-jsdoc@60.0.0(eslint@9.36.0(jiti@2.5.1)):
     dependencies:
-<<<<<<< HEAD
-      "@es-joy/jsdoccomment": 0.56.0
-=======
-      '@es-joy/jsdoccomment': 0.58.0
->>>>>>> 4cbf2f05
+      "@es-joy/jsdoccomment": 0.58.0
       are-docs-informative: 0.0.2
       comment-parser: 1.4.1
       debug: 4.4.3(supports-color@8.1.1)
